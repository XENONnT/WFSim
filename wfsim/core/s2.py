--- conflicted
+++ resolved
@@ -269,7 +269,6 @@
         assert 's2_luminescence' in resource.__dict__, 's2_luminescence model not found'
         assert len(n_photons) == len(xy), 'Input number of n_electron should have same length as positions'
         assert len(resource.s2_luminescence['t'].shape) == 2, 'Timing data is expected to have D2'
-<<<<<<< HEAD
 
         if type(confxy)==float:
             distance = np.random.uniform(-confxy, confxy, len(xy))
@@ -280,11 +279,6 @@
             jagged = lambda relative_y: (relative_y + pitch / 2) % pitch - pitch / 2
             distance = jagged(np.matmul(xy, rotation_mat)[:, 1])  # shortest distance from any wire
 
-=======
-        
-        distance = np.random.uniform(-0.01,0.01, len(xy))
-        
->>>>>>> aa362b33
         index_row = [np.argmin(np.abs(d - resource.s2_luminescence['x'])) for d in distance]
         index_row = np.repeat(index_row, n_photons).astype(np.int64)
         index_col = np.random.randint(0, resource.s2_luminescence['t'].shape[1], np.sum(n_photons), np.int64)
