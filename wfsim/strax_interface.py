--- conflicted
+++ resolved
@@ -1,12 +1,8 @@
 import logging
-<<<<<<< HEAD
 import time
-=======
 import pickle
 import uproot
 import nestpy
-from tqdm import tqdm
->>>>>>> 281f1f17
 
 import numpy as np
 import pandas as pd
@@ -196,13 +192,6 @@
     def setup(self):
         c = self.config
         c.update(get_resource(c['fax_config'], fmt='json'))
-<<<<<<< HEAD
-        self.instructions = rand_instructions(c)     
-        
-=======
-
-        # Gains
-        c['to_pe'] = self.to_pe = get_to_pe(self.run_id, c['to_pe_file'])
 
         if c['fax_file']:
             if c['fax_file'][-5:] == '.root':
@@ -213,11 +202,10 @@
                 c['nevents'] = np.max(self.instructions['event_number'])
 
         else:
-            self.instructions = rand_instructions(c['nevents'])
+            self.instructions = rand_instructions(c)
 
         self._setup_simulator()
 
->>>>>>> 281f1f17
     def _sort_check(self, result):
         if result['time'][0] < self.last_chunk_time + 5000:
             raise RuntimeError(
