import logging
import time
import pickle
import uproot
import nestpy

import numpy as np
import pandas as pd

import strax
from straxen.common import get_resource

from .core import RawData

export, __all__ = strax.exporter()
__all__ += ['instruction_dtype', 'truth_extra_dtype']

instruction_dtype = [('event_number', np.int), ('type', '<U2'), ('t', np.int), 
    ('x', np.float32), ('y', np.float32), ('z', np.float32), 
    ('amp', np.int), ('recoil', '<U2')]

truth_extra_dtype = [('n_photon', np.float), ('n_electron', np.float),
    ('t_first_photon', np.float), ('t_last_photon', np.float), 
    ('t_mean_photon', np.float), ('t_sigma_photon', np.float), 
    ('t_first_electron', np.float), ('t_last_electron', np.float), 
    ('t_mean_electron', np.float), ('t_sigma_electron', np.float),]

log = logging.getLogger('SimulationCore')


@export
def rand_instructions(c):
    n = c['nevents'] = c['event_rate'] * c['chunk_size'] * c['nchunk']
    c['total_time'] = c['chunk_size'] * c['nchunk']

    instructions = np.zeros(2 * n, dtype=instruction_dtype)
    uniform_times = c['total_time'] * (np.arange(n) + 0.5) / n
    instructions['t'] = np.repeat(uniform_times, 2) * int(1e9)
    instructions['event_number'] = np.digitize(instructions['t'], 
         1e9 * np.arange(c['nchunk']) * c['chunk_size']) - 1
    instructions['type'] = np.tile(['s1', 's2'], n)
    instructions['recoil'] = ['er' for i in range(n * 2)]

    r = np.sqrt(np.random.uniform(0, 2500, n))
    t = np.random.uniform(-np.pi, np.pi, n)
    instructions['x'] = np.repeat(r * np.cos(t), 2)
    instructions['y'] = np.repeat(r * np.sin(t), 2)
    instructions['z'] = np.repeat(np.random.uniform(-100, 0, n), 2)

    nphotons = np.random.uniform(2000, 2050, n)
    nelectrons = 10 ** (np.random.uniform(1, 4, n))
    instructions['amp'] = np.vstack([nphotons, nelectrons]).T.flatten().astype(int)

    return instructions

@export
def instruction_from_csv(file):
    return pd.read_csv(file).to_records(index=False)

@export
def read_g4(file):

    nc = nestpy.NESTcalc(nestpy.VDetector())
    A = 131.293
    Z = 54.
    density = 2.9  # g/cm^3
    drift_field = 124  # V/cm
    interaction = nestpy.INTERACTION_TYPE(7)

    data = uproot.open(file)
    all_ttrees = dict(data.allitems(filterclass=lambda cls: issubclass(cls, uproot.tree.TTreeMethods)))
    e = all_ttrees[b'events/events;1']

    ins = np.zeros(2 * len(e), dtype=instruction_dtype)

    sort_key = np.argsort(e.array('time')[:, 0])

    e_dep, ins['x'], ins['y'], ins['z'], ins['t'] = e.array('etot')[sort_key], \
                                                    np.repeat(e.array('xp_pri')[sort_key], 2) / 10, \
                                                    np.repeat(e.array('yp_pri')[sort_key], 2) / 10, \
                                                    np.repeat(e.array('zp_pri')[sort_key], 2) / 10, \
                                                    1e9*np.repeat(e.array('time')[:, 0][sort_key], 2)

    ins['event_number'] = 0
    ins['type'] = np.tile(('s1', 's2'), len(e))
    ins['recoil'] = np.repeat('er', 2 * len(e))
    quanta = []

    for en in e_dep:
        y = nc.GetYields(interaction,
                         en,
                         density,
                         drift_field,
                         A,
                         Z,
                         (1, 1))
        quanta.append(nc.GetQuanta(y, density).photons)
        quanta.append(nc.GetQuanta(y, density).electrons)
    ins['amp'] = quanta
    return ins

@export
def instruction_from_csv(file):
    return pd.read_csv(file).to_records(index=False)

@export
class ChunkRawRecords(object):
    def __init__(self, config):
        self.config = config
        self.rawdata = RawData(self.config)
        self.record_buffer = np.zeros(5000000, dtype=strax.record_dtype()) # 2*250 ms buffer
        self.truth_buffer = np.zeros(10000, dtype=instruction_dtype + truth_extra_dtype + [('fill', bool)]) # 500 s1 + 500 s2

    def __call__(self, instructions):
        # Save the constants as privates
        samples_per_record = strax.DEFAULT_RECORD_LENGTH
        buffer_length = len(self.record_buffer)
        dt = self.config['sample_duration']

        chunk_i = record_j = 0 # Indices of chunk(event), record buffer
        for channel, left, right, data in self.rawdata(instructions, self.truth_buffer):
            pulse_length = right - left + 1
            records_needed = int(np.ceil(pulse_length / samples_per_record))

            # Currently chunk is decided by instruction using event_number
            # TODO: mimic daq strax insertor chunking
            chunk_i =0
            if instructions['event_number'][self.rawdata.instruction_index] > chunk_i:
                yield self.final_results(record_j)
                record_j = 0 # Reset record buffer
                self.truth_buffer['fill'] = np.zeros_like(len(self.truth_buffer)) # Reset truth buffer
                chunk_i = instructions['event_number'][self.rawdata.instruction_index]

            if record_j + records_needed > buffer_length:
                log.warning('Chunck size too large, insufficient record buffer')
                yield self.final_results(record_j)
                record_j = 0
                self.truth_buffer['fill'] = np.zeros_like(len(self.truth_buffer))
            
            if record_j + records_needed > buffer_length:
                log.Warning('Pulse length too large, insufficient record buffer, skipping pulse')
                continue

            # WARNING baseline and area fields are zeros before finish_results
            s = slice(record_j, record_j + records_needed)
            self.record_buffer[s]['channel'] = channel
            self.record_buffer[s]['dt'] = dt
            self.record_buffer[s]['time'] = dt * (left + samples_per_record * np.arange(records_needed))
            self.record_buffer[s]['length'] = [min(pulse_length, samples_per_record * (i+1)) 
                - samples_per_record * i for i in range(records_needed)]
            self.record_buffer[s]['pulse_length'] = pulse_length
            self.record_buffer[s]['record_i'] = np.arange(records_needed)
            self.record_buffer[s]['data'] = np.pad(data, 
                (0, records_needed * samples_per_record - pulse_length), 'constant').reshape((-1, samples_per_record))

            record_j += records_needed

        yield self.final_results(record_j)

    def final_results(self, record_j):
        records = self.record_buffer[:record_j] # Copy the records from buffer
        records = strax.sort_by_time(records) # Must keep this for sorted output
        strax.baseline(records)
        strax.integrate(records)

        _truth = self.truth_buffer[self.truth_buffer['fill']]
        # Return truth without 'fill' field
        truth = np.zeros(len(_truth), dtype=instruction_dtype + truth_extra_dtype)
        for name in truth.dtype.names:
            truth[name] = _truth[name]

        return dict(raw_records=records, truth=truth)

    def source_finished(self):
        return self.rawdata.source_finished


@strax.takes_config(
    strax.Option('fax_file', default=None, track=True,
                 help="Directory with fax instructions"),
    strax.Option('experiment', default='XENON1T', track=True,
                 help="Directory with fax instructions"),
    strax.Option('event_rate', default=5, track=False,
                 help="Average number of events per second"),
    strax.Option('chunk_size', default=5, track=False,
                 help="Duration of each chunk in seconds"),
    strax.Option('nchunk', default=4, track=False,
                 help="Number of chunks to simulate"),
    strax.Option('fax_config', 
                 default='https://raw.githubusercontent.com/XENONnT/'
                 'strax_auxiliary_files/master/fax_files/fax_config.json'),
    strax.Option('samples_to_store_before', default = 2),
    strax.Option('samples_to_store_after', default = 20),
    strax.Option('zle_threshold',default = 0))
class FaxSimulatorPlugin(strax.Plugin):
    depends_on = tuple()

    # Cannot arbitrarily rechunk records inside events
    rechunk_on_save = False

    # Simulator uses iteration semantics, so the plugin has a state
    # TODO: this seems avoidable...
    parallel = False

    # TODO: this state is needed for sorting checks,
    # but it prevents prevent parallelization
    last_chunk_time = -999999999999999

<<<<<<< HEAD
    # A very very long timeout for chunk simulation
    input_timeout = 3600
=======
    # A very very long input timeout, our simulator takes time
    input_timeout = 3600 # hr
>>>>>>> b826c86a

    def setup(self):
        c = self.config
        c.update(get_resource(c['fax_config'], fmt='json'))

        if c['fax_file']:
            if c['fax_file'][-5:] == '.root':
                self.instructions = read_g4(c['fax_file'])
                c['nevents'] = np.max(self.instructions['event_number'])
            else:
                self.instructions = instruction_from_csv(c['fax_file'])
                c['nevents'] = np.max(self.instructions['event_number'])

        else:
            self.instructions = rand_instructions(c)

        assert np.all(self.instructions['x']**2+self.instructions['y']**2 < 2500), "Interation is outside the TPC"
        assert np.all(self.instructions['z'] < 0) & np.all(self.instructions['z']>-100), "Interation is outside the TPC"
        assert np.all(self.instructions['amp']>0), "Interaction has zero size"


    def _sort_check(self, result):
        if result['time'][0] < self.last_chunk_time + 5000:
            raise RuntimeError(
                "Simulator returned chunks with insufficient spacing. "
                "Last chunk's max time was {timeA}, "
                "this chunk's first time is {timeB}.".format(timeA=self.last_chunk_time, 
        timeB=result['time'][0]))
        if np.diff(result['time']).min() < 0:
            raise RuntimeError("Simulator returned non-sorted records!")
        self.last_chunk_time = result['time'].max()

@export
class RawRecordsFromFax(FaxSimulatorPlugin):
    provides = ('raw_records', 'truth')
    data_kind = {k: k for k in provides}

    def setup(self):
        super().setup()
        self.sim = ChunkRawRecords(self.config)
        self.sim_iter = self.sim(self.instructions)

    def infer_dtype(self):
        dtype = dict(raw_records=strax.record_dtype(),
                     truth=instruction_dtype + truth_extra_dtype)
        return dtype

    def is_ready(self, chunk_i):
        """Overwritten to mimic online input plugin.
        Returns False to check source finished;
        Returns True to get next chunk.
        """
        if 'ready' not in self.__dict__: self.ready = False
        self.ready ^= True # Flip
        return self.ready

    def source_finished(self):
        """Return whether all instructions has been used."""
        return self.sim.source_finished()

    def compute(self, chunk_i):
        try:
            result = next(self.sim_iter)
        except StopIteration:
            raise RuntimeError("Bug in chunk count computation")
        self._sort_check(result['raw_records'])
        return result<|MERGE_RESOLUTION|>--- conflicted
+++ resolved
@@ -206,13 +206,8 @@
     # but it prevents prevent parallelization
     last_chunk_time = -999999999999999
 
-<<<<<<< HEAD
     # A very very long timeout for chunk simulation
     input_timeout = 3600
-=======
-    # A very very long input timeout, our simulator takes time
-    input_timeout = 3600 # hr
->>>>>>> b826c86a
 
     def setup(self):
         c = self.config
