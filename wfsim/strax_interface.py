--- conflicted
+++ resolved
@@ -9,15 +9,12 @@
 from straxen import get_to_pe
 import wfsim
 from immutabledict import immutabledict
-<<<<<<< HEAD
 import os.path as osp
 import json
 from collections import Counter
-=======
 from scipy.interpolate import interp1d
 from .load_resource import load_config
->>>>>>> 3fbae1f9
-
+import sys
 export, __all__ = strax.exporter()
 __all__ += ['instruction_dtype', 'truth_extra_dtype']
 
@@ -48,6 +45,9 @@
 log = logging.getLogger('SimulationCore')
 
 def rand_instructions(c):
+    '''Random instruction generator function. This will be called by wfsim if you do not specify 
+    specific instructions.
+    :params c: wfsim configuration dict'''
     n = c['nevents'] = c['event_rate'] * c['chunk_size'] * c['nchunk']
     c['total_time'] = c['chunk_size'] * c['nchunk']
 
@@ -72,6 +72,9 @@
     return instructions
 
 def read_optical(c):
+    '''Function will be executed when wfsim in run in optical mode. This function expects c['fax_file'] 
+    to be a root file from optical mc
+    :params c: wfsim configuration dict'''
     file = c['fax_file']
     data = uproot.open(file)
     try:
@@ -83,15 +86,9 @@
     n_events = len(event_id)
     # lets separate the events in time by a constant time difference
     time = np.arange(1, n_events+1)
-
+    print(c['neutron_veto'])
     if c['neutron_veto']:
-<<<<<<< HEAD
-        nV_pmt_id_offset = 20000
-        channels = [[channel - nV_pmt_id_offset for channel in array if channel >=20000] for array in e["pmthitID"].array(library="np")]
-        timings = e["pmthitTime"].array(library="np")*1e9
-=======
-        channels, timings = read_optical_nveto_with_cut(c, e)
->>>>>>> 3fbae1f9
+        channels, timings = _read_optical_nveto(c, e)
     else:
         # TPC
         channels = e["pmthitID"].array(library="np")
@@ -109,42 +106,42 @@
     ins['recoil'] = np.repeat(1, n_events)
     ins['amp'] = [len(t) for t in timings]
 
-<<<<<<< HEAD
-    # cut interactions without electrons or photons
-    # ins = ins[ins["amp"] > 0]
-
-    if c['event_stop']:
-        mask = (ins['g4id']<c['event_stop']) & (ins['g4id']>=c['event_start'])
-        np.save('./mask.npy',mask)
-        np.save('./ins.npy',ins)
-        np.save('./channels.npy',channels)
-        np.save('./timings.npy',timings)
-        return ins[np.where(mask)], channels[np.where(mask)],timings[np.where(mask)]
-=======
     if not c['neutron_veto']:
         ins = ins[ins["amp"] > 0]
->>>>>>> 3fbae1f9
-
-    return ins, channels, timings
-
-
-def read_optical_nveto_with_cut(c, e):
+
+    # if c['event_stop']:
+    mask = (ins['g4id']<c['event_stop'])&(ins['g4id']>=c['event_start'])
+    np.save('./mask.npy',mask)
+    np.save('./ins.npy',ins)
+    np.save('./channels.npy',channels)
+    np.save('./timings.npy',timings)
+    return ins[mask], channels[mask], timings[mask]
+        
+    # return ins, channels, timings
+
+
+def _read_optical_nveto(config, events):
+    '''Helper function for nveto to read photon channels and timings from G4 and apply QE's
+    :params c: dict, wfsim configuration
+    :params e: g4 root file
+    
+    returns 2 nested arrays
+    '''
+    
     nV_pmt_id_offset = 2000
-    channels = [[channel - nV_pmt_id_offset for channel in array] for array in e["pmthitID"].array(library="np")]
-    timings = e["pmthitTime"].array(library="np")*1e9
     constant_hc = 1239.841984 # (eV*nm) to calculate (wavelength lambda) = h * c / energy
-    wavelengths = [[constant_hc / energy for energy in array] for array in e["pmthitEnergy"].array(library="np")]
-
-    collection_efficiency = c['nv_pmt_ce_factor']
-    resource = load_config(c)
+    channels = [[channel - nV_pmt_id_offset for channel in array] for array in events["pmthitID"].array(library="np")]
+    timings = events["pmthitTime"].array(library="np")*1e9
+    wavelengths = [[constant_hc / energy for energy in array] for array in events["pmthitEnergy"].array(library="np")]
+    collection_efficiency = config['nv_pmt_ce_factor']
+    resource = load_config(config=dict(detector='XENONnT',neutron_veto=True))
     nv_pmt_qe_data = resource.nv_pmt_qe_data
     wavelength_x = np.array(nv_pmt_qe_data['nv_pmt_qe_wavelength'])
     nveto_pmt_qe = np.array([v for k, v in nv_pmt_qe_data['nv_pmt_qe'].items()])
     interp_func = [interp1d(wavelength_x, qe, kind='linear', fill_value='extrapolate') for qe in nveto_pmt_qe]
-
     new_channels_all = []
     new_timings_all = []
-    for ievent, event in enumerate(channels):
+    for ievent, _ in enumerate(channels):
         new_channels = []
         new_timings = []
         for j, _ in enumerate(channels[ievent]):
@@ -187,7 +184,22 @@
 
 @export
 class McChainSimulator(object):
+    ''' Simulator wrapper class to be used for full chain simulator. 
+        Expected fax_file input is a g4 root file.
+        Does three things:
+
+    1. Process root file with epix
+    1b process neutron veto instructions & synchronize timings between nveto and tpc    
+    2 Run simulation
+    3 Synchronize metadata of tpc and nveto to have the same run start and stop times
+
+
+    Usage: 
+        simulator = wfsim.McChainSimulator(st,run_id)
+        simulator.run_chain()
+        '''
     def __init__(self,strax_context,run_id) -> None:
+        '''Sets configuration. '''
         self.context = strax_context
         self.file = self.context.config['fax_file']
         self.targets = ('raw_records')
@@ -215,28 +227,34 @@
          Epix needs to be imported in here to avoid circle imports'''
         logging.info("Getting instructions from epix")
         import epix
-        self.context.config['epix_config']=dict(input_file=self.context.config['fax_file'],
+        epix_config=dict(input_file=self.context.config['fax_file'],
                                                 source_rate=5,
                                                 detector='XENONnT',
                                                 epix_config_override='',
                                                 debug=False,
-                                                entry_stop=100,
+                                                entry_stop=10,
                                                 micro_separation=0.05,
                                                 micro_separation_time=10,
                                                 tag_cluster_by='time',
                                                 max_delay=1e7, #ns
                                                 )
-        epix_config = epix.run_epix.setup(self.context.config['epix_config'])
+        epix_config = epix.run_epix.setup(epix_config)
         self.instructions_epix=epix.run_epix.main(epix_config,return_wfsim_instructions=True)
         self._set_max()
         self._instructions_from_epix_cut()
 
     def instructions_from_nveto(self,):
         logging.info("Getting nveto instructions")
+        #TODO make config working with nveto...
+        self.context.config['nv_pmt_qe_file'] = "nveto_pmt_qe.json" 
+        self.context.config['nv_pmt_ce_factor'] = 1.0
+
+        # self.context.config.update(get_resource(self.context.config['fax_config'], fmt='json'))
         self.instructions_nveto=read_optical(self.context.config)
+        
 
     def set_timing(self,):
-        '''Timing information is set in wfsim'''
+        '''Set timing information in such a way to synchronize instructions for the TPC and nVeto'''
         logging.info("Setting timings")
         rate = self.context.config['event_rate']
         start = self.context.config['event_start']
@@ -251,23 +269,27 @@
         counter=Counter(self.instructions_epix['g4id'])
         i_per_id = [counter[k] for k in range(start,stop+1)]#We need to include the last vlaue
         timings_tpc=np.repeat(timings,i_per_id)
-        self.instructions_epix['time']+=timings_tpc
+        self.instructions_epix['time']+=timings_tpc.astype(np.int64)
         if self.context.config['neutron_veto']:
-            self.instructions_nveto['time']=timings
+            self.instructions_nveto['time']=timings.astype(np.int64)
     
     def set_configuration(self,):
+        '''Set chunking configuration and feeds instructions to wfsim'''
         max_events_per_chunk=500
         chunk_size = np.ceil(max_events_per_chunk/self.context.config['event_rate'])
         nchunk = np.ceil((self.context.config['event_stop']-self.context.config['event_start'])/ \
                             (chunk_size*self.context.config['event_rate']))
         self.context.set_config(dict(chunk_size=chunk_size, nchunk=nchunk,))
         self.context.set_config(dict(wfsim_instructions=self.instructions_epix,))
+        
         if self.context.config['neutron_veto']:
             self.context.set_config(dict(wfsim_nveto_instruction=self.instructions_nveto,
                                          wfsim_nveto_channels=self.nveto_channels,
                                          wfsim_nveto_timings=self.nveto_timings))
 
     def set_instructions(self,):
+        '''Gets instructions from epix and neutron veto if needed. 
+        Afterwards sets the correct timings and configuration'''
         self.instructions_from_epix()
         if self.context.config['neutron_veto']:
             self.instructions_from_nveto()
@@ -275,12 +297,15 @@
         self.set_configuration()
 
     def run_strax(self,run_id):
-        '''Runs wfsim up to raw records for tpc and if requisted the nveto'''
+        '''Runs wfsim up to raw records for tpc and if requisted the nveto.'''
+        self.context.set_config(dict(neutron_veto=False))
         self.context.make(str(run_id),'raw_records')
 
         #nveto doesn't have proper afterpulses or noise implementation
-        if self.context.config['neutron_veto']:
-            self.context.set_config(dict(fax_config_override=dict(enable_pmt_afterpulses=False,
+        if len(self.targets)>1:
+            self.context.set_config(dict(neutron_veto=True,
+                                        fax_config_override=dict(
+                                                              enable_pmt_afterpulses=False,
                                                               enable_electron_afterpulses=False,
                                                               enable_noise=False,)))
             self.context.make(run_id,'raw_records_nv')
@@ -496,6 +521,8 @@
                  help="Number of pmts in tpc. Provided by context"),
     strax.Option('n_top_pmts', track=False,
                  help="Number of pmts in top array. Provided by context"),
+    strax.Option('neutron_veto', default=False, track=True,
+                 help="Flag for nVeto optical simulation instead of TPC"),
 )
 class FaxSimulatorPlugin(strax.Plugin):
     depends_on = tuple()
@@ -561,7 +588,7 @@
             raise RuntimeError("Simulator returned non-sorted records!")
         self.last_chunk_time = result['time'].max()
 
-    def is_ready(self,):
+    def is_ready(self,chunk_i):
         """Overwritten to mimic online input plugin.
         Returns False to check source finished;
         Returns True to get next chunk.
@@ -631,27 +658,9 @@
 @export
 @strax.takes_config(
     strax.Option('wfsim_instructions',track=False,default=False),
-    strax.Option('epix_config',track=True,default=dict()),
+    strax.Option('epix_config',track=False,default=dict()),
     )
 class RawRecordsFromFaxEpix(RawRecordsFromFaxNT):
-<<<<<<< HEAD
-=======
-    depends_on = 'epix_instructions'
-
-    def _setup(self):
-        self.sim = ChunkRawRecords(self.config)
-
-    def compute(self,wfsim_instructions):
-        self.sim_iter = self.sim(wfsim_instructions)
-
-        try:
-            result = next(self.sim_iter)
-        except StopIteration:
-            raise RuntimeError("Bug in chunk count computation")
-        self._sort_check(result['raw_records'])
-
-        return {data_type:result[data_type] for data_type in self.provides}
->>>>>>> 3fbae1f9
 
     def get_instructions(self):
         if self.config['wfsim_instructions'] !=False:
@@ -686,8 +695,6 @@
 
 @export
 @strax.takes_config(
-    strax.Option('neutron_veto', default=True, track=True,
-                 help="Flag for nVeto optical simulation instead of TPC"),
     strax.Option('wfsim_nveto_instructions',track=False,default=False),
     strax.Option('nveto_channels',track=False,default=False),
     strax.Option('nveto_timings',track=False,default=False),
