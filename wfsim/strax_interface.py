import logging

import numpy as np
import pandas as pd
import uproot

import strax
from straxen.common import get_resource
from straxen import get_to_pe
import wfsim
from immutabledict import immutabledict
import os.path as osp
import json
from collections import Counter
from scipy.interpolate import interp1d
from .load_resource import load_config
from copy import deepcopy
export, __all__ = strax.exporter()
__all__ += ['instruction_dtype', 'truth_extra_dtype']


#recoil refers to 1:ER, 2=NR, 3=Alpha
instruction_dtype = [(('Waveform simulator event number.', 'event_number'), np.int32),
             (('Quanta type (S1 photons or S2 electrons)', 'type'), np.int8),
             (('Time of the interaction [ns]', 'time'), np.int64),
             (('X position of the cluster[cm]', 'x'), np.float32),
             (('Y position of the cluster[cm]', 'y'), np.float32),
             (('Z position of the cluster[cm]', 'z'), np.float32),
             (('Number of quanta', 'amp'), np.int32),
             (('Recoil type of interaction.', 'recoil'), np.int8),
             (('Energy deposit of interaction', 'e_dep'), np.float32),
             (('Eventid like in geant4 output rootfile', 'g4id'), np.int32),
             (('Volume id giving the detector subvolume', 'vol_id'), np.int32)
             ]

truth_extra_dtype = [
    (('End time of the interaction [ns]', 'endtime'), np.int64),
    ('n_electron', np.float),
    ('n_photon', np.float), ('n_photon_bottom', np.float),
    ('t_first_photon', np.float), ('t_last_photon', np.float),
    ('t_mean_photon', np.float), ('t_sigma_photon', np.float),
    ('t_first_electron', np.float), ('t_last_electron', np.float),
    ('t_mean_electron', np.float), ('t_sigma_electron', np.float)]

log = logging.getLogger('SimulationCore')

def rand_instructions(c):
    """Random instruction generator function. This will be called by wfsim if you do not specify 
    specific instructions.
    :params c: wfsim configuration dict"""
    n = c['nevents'] = c['event_rate'] * c['chunk_size'] * c['nchunk']
    c['total_time'] = c['chunk_size'] * c['nchunk']

    instructions = np.zeros(2 * n, dtype=instruction_dtype)
    uniform_times = c['total_time'] * (np.arange(n) + 1.) / n
    instructions['time'] = np.repeat(uniform_times, 2) * int(1e9)
    instructions['event_number'] = np.digitize(instructions['time'],
         1e9 * np.arange(c['nchunk']) * c['chunk_size']) - 1
    instructions['type'] = np.tile([1, 2], n)
    instructions['recoil'] = [7 for i in range(n * 2)] #Use nest ids for  ER

    r = np.sqrt(np.random.uniform(0, c['tpc_radius']**2, n))
    t = np.random.uniform(-np.pi, np.pi, n)
    instructions['x'] = np.repeat(r * np.cos(t), 2)
    instructions['y'] = np.repeat(r * np.sin(t), 2)
    instructions['z'] = np.repeat(np.random.uniform(-c['tpc_length'], 0, n), 2)

    nphotons = np.random.uniform(2000, 2050, n)
    nelectrons = 10 ** (np.random.uniform(3, 4, n))
    instructions['amp'] = np.vstack([nphotons, nelectrons]).T.flatten().astype(int)

    return instructions

def read_optical(c):
    """Function will be executed when wfsim in run in optical mode. This function expects c['fax_file'] 
    to be a root file from optical mc
    :params c: wfsim configuration dict"""
    file = c['fax_file']
    data = uproot.open(file)
    try:
        e = data.get('events')
    except:
        raise Exception("Are you using mc version >4?")

    event_id = e['eventid'].array(library="np")
    n_events = len(event_id)
    # lets separate the events in time by a constant time difference
    time = np.arange(1, n_events+1)

    if c['neutron_veto']:
        channels, timings = _read_optical_nveto(c, e)
    else:
        # TPC
        channels = e["pmthitID"].array(library="np")
        timings = e["pmthitTime"].array(library="np")*1e9

    # Events should be in the TPC
    ins = np.zeros(n_events, dtype=instruction_dtype)
    ins['x'] = e["xp_pri"].array(library="np").flatten() / 10.
    ins['y'] = e["yp_pri"].array(library="np").flatten() / 10.
    ins['z'] = e["zp_pri"].array(library="np").flatten() / 10.
    ins['time']= 1e7 * time.flatten()
    ins['event_number'] = np.arange(n_events)
    ins['g4id'] = event_id
    ins['type'] = np.repeat(1, n_events)
    ins['recoil'] = np.repeat(1, n_events)
    ins['amp'] = [len(t) for t in timings]

    if not c['neutron_veto']:
        ins = ins[ins["amp"] > 0]

    #Slightly weird here. Entry_stop is not in the regular config, so if it's not skip this part
    if c.get('event_stop',-1)!=-1:
        mask = (ins['g4id']<c['event_stop'])&(ins['g4id']>=c['event_start'])
        ins=ins[mask]
        ins['event_number']=np.arange(0,len(ins))
        return ins, channels[mask], timings[mask]
    
    return ins, channels, timings
        
def _read_optical_nveto(config, events):
    """Helper function for nveto to read photon channels and timings from G4 and apply QE's
    :params c: dict, wfsim configuration
    :params e: g4 root file
    
    returns 2 nested arrays
    """
    nV_pmt_id_offset = config['channel_map']['nveto'][0]
    constant_hc = 1239.841984 # (eV*nm) to calculate (wavelength lambda) = h * c / energy
    channels = [[channel - nV_pmt_id_offset for channel in array] for array in events["pmthitID"].array(library="np")]
    timings = events["pmthitTime"].array(library="np")*1e9
    wavelengths = [[constant_hc / energy for energy in array] for array in events["pmthitEnergy"].array(library="np")]
    collection_efficiency = config['nv_pmt_ce_factor']
    resource = load_config(config=dict(detector='XENONnT',neutron_veto=True))
    nv_pmt_qe_data = resource.nv_pmt_qe_data
    wavelength_x = np.array(nv_pmt_qe_data['nv_pmt_qe_wavelength'])
    nveto_pmt_qe = np.array([v for k, v in nv_pmt_qe_data['nv_pmt_qe'].items()])
    interp_func = [interp1d(wavelength_x, qe, kind='linear', fill_value='extrapolate') for qe in nveto_pmt_qe]
    new_channels_all = []
    new_timings_all = []
    for ievent, _ in enumerate(channels):
        new_channels = []
        new_timings = []
        for j, _ in enumerate(channels[ievent]):
            rand = np.random.rand() * 100
            channel = channels[ievent][j]
            #This trows away accidental none-nveto hits (so in tpc or mv)
            if not (0 <= channel < 120):
                continue
            if not (timings[ievent][j] < 1.e6): # 1 msec. as a tentative
                continue
            wavelength = wavelengths[ievent][j]
            qe = interp_func[channel](wavelength)
            if rand > qe * collection_efficiency:
                continue
            new_channels.append(channel)
            new_timings.append(timings[ievent][j])
        new_channels_all.append(np.array(new_channels))
        new_timings_all.append(np.array(new_timings))
    return np.asarray(new_channels_all), np.asarray(new_timings_all)


def instruction_from_csv(filename):
    """
    Return wfsim instructions from a csv
    
    :param filename: Path to csv file
    """
    df = pd.read_csv(filename)

    recs = np.zeros(len(df),
                    dtype=instruction_dtype
                   )
    for column in df.columns:
        recs[column]=df[column]

    expected_dtype = np.dtype(instruction_dtype)
    assert recs.dtype == expected_dtype, \
        f"CSV {filename} produced wrong dtype. Got {recs.dtype}, expected {expected_dtype}."
    return recs


@export
class McChainSimulator(object):
    """ Simulator wrapper class to be used for full chain simulator. 
        Expected fax_file input is a g4 root file.
        Does three things:

    1. Process root file with epix
    1b process neutron veto instructions & synchronize timings between nveto and tpc    
    2 Run simulation
    3 Synchronize metadata of tpc and nveto to have the same run start and stop times


    Usage: 
        simulator = wfsim.McChainSimulator(st,run_id)
        simulator.run_chain()
        """
    def __init__(self,strax_context,run_id) -> None:
        """Sets configuration. """
        self.context = strax_context
        self.file = self.context.config['fax_file']
        self.targets = ('raw_records',)
        self.run_id = run_id
        if self.context.config['neutron_veto']:
            self.targets = ('raw_records','raw_records_nv')

    def _set_max(self,):
        """If no event_stop is specified set it to the maximum (-1=do all events)"""
        if self.context.config['event_stop']==-1:
            self.context.set_config(dict(event_stop=\
                np.max(self.instructions_epix['g4id'][-1],self.instructions_nveto['g4id'][-1])+1))
        else:
            pass

    def _instructions_from_epix_cut(self,):
        """Cut away events not within event_start & event_stop"""
        mask=(self.instructions_epix['g4id']<self.context.config['event_stop'])&\
             (self.instructions_epix['g4id']>=self.context.config['event_start'])
        self.instructions_epix = self.instructions_epix[mask]


    def instructions_from_epix(self,):
        """Run epix and save instructions as self.instruction.
         For the moment we'll just process the whole file and then throw out all events we won't use
         Epix needs to be imported in here to avoid circle imports"""
        logging.info("Getting instructions from epix")
        import epix

        #make deepcopy cause some of the things in the setup will add unhashable stuff
        epix_config = get_resource(self.context.config['epix_config'],fmt='json')
        epix_config.update({'input_file':self.context.config['fax_file'],
                            'entry_start':self.context.config['event_start'],
                            'entry_stop':self.context.config['event_stop'],
                            'source_rate':0})
        epix_config = epix.run_epix.setup(epix_config)
        self.instructions_epix=epix.run_epix.main(epix_config,return_wfsim_instructions=True)
        self._set_max()
        self._instructions_from_epix_cut()

    def instructions_from_nveto(self,):
        logging.info("Getting nveto instructions")
        self.context.config['nv_pmt_ce_factor'] = 1.0
        self.instructions_nveto, self.nveto_channels, self.nveto_timings=read_optical(self.context.config)
        

    def set_timing(self,):
        """Set timing information in such a way to synchronize instructions for the TPC and nVeto"""
        logging.info("Setting timings")
        
        #Rate in ns^-1
        rate = self.context.config['event_rate']/wfsim.units.s
        start = self.context.config['event_start']
        stop = self.context.config['event_stop']

        timings= np.random.uniform(start/rate,stop/rate,stop-start).astype(np.int64)
        timings.sort()

        #For tpc we have multiple instructions per g4id. For nveto we only have one
        counter=Counter(self.instructions_epix['g4id'])
        i_per_id = [counter[k] for k in range(start,stop)]
        timings_tpc=np.repeat(timings,i_per_id)
        self.instructions_epix['time']+=timings_tpc
        if self.context.config['neutron_veto']:
            self.instructions_nveto['time']=timings[self.instructions_nveto['g4id']-start]
    
    def set_configuration(self,):
        """Set chunking configuration and feeds instructions to wfsim"""
        max_events_per_chunk=500#is this hard coding really nessecairy...
        chunk_size = np.ceil(max_events_per_chunk/self.context.config['event_rate'])
        nchunk = np.ceil((self.context.config['event_stop']-self.context.config['event_start'])/ \
                            (chunk_size*self.context.config['event_rate']))
        self.context.set_config(dict(chunk_size=chunk_size, nchunk=nchunk,))
        self.context.set_config(dict(wfsim_instructions=self.instructions_epix,))
        
        if self.context.config['neutron_veto']:
            self.context.set_config(dict(wfsim_nveto_instructions=self.instructions_nveto,
                                         wfsim_nveto_channels=self.nveto_channels,
                                         wfsim_nveto_timings=self.nveto_timings))

    def set_instructions(self,):
        """Gets instructions from epix and neutron veto if needed. 
        Afterwards sets the correct timings and configuration"""
        self.instructions_from_epix()
        if self.context.config['neutron_veto']:
            self.instructions_from_nveto()
        self.set_timing()
        self.set_configuration()
        np.save('./instructions.npy',self.instructions_epix)
        np.save('./instructions_nveto.npy',self.instructions_nveto)

    def run_strax(self,run_id):
        """Runs wfsim up to raw records for tpc and if requisted the nveto.
            All this setting neutron_veto=True/False is needed to get wfsim to do the right thing
        """
        self.context.set_config(dict(neutron_veto=False))
        self.context.make(run_id,'raw_records')

        #nveto doesn't have proper afterpulses or noise implementation
        #Cannot use neutron_veto=True/False here
        if len(self.targets)>1:
            self.context.set_config(dict(neutron_veto=True,))
            self.context.make(run_id,'raw_records_nv')
        
    def _sync_meta(self,):
        """Sync metadata between tpc and nveto. The start and end times of the metadata must match for
            something strax wants. Check which ever one starts first, make that the start of both. Same for end"""
        logging.debug('Syncing metadata')

        #First run start and stop
        self.tpc_meta['start'], self.nveto_meta['start'] = [min((self.tpc_meta['start'],self.nveto_meta['start']))]*2
        self.tpc_meta['end'], self.nveto_meta['end'] = [max((self.tpc_meta['end'],self.nveto_meta['end']))]*2
        
        #Second first and last chunk start/stop
        self.tpc_meta['chunks'][0]['start'], self.nveto_meta['chunks'][0]['start'] = \
            [min((self.tpc_meta['chunks'][0]['start'],self.nveto_meta['chunks'][0]['start']))]*2
        self.tpc_meta['chunks'][-1]['end'], self.nveto_meta['chunks'][0]['end'] = \
            [max((self.tpc_meta['chunks'][-1]['end'],self.nveto_meta['chunks'][-1]['end']))]*2
        
    def _store_meta(self,):
        """Store metadata after matching"""
        # Metadata is written to the wrong folder TODO
        logging.debug('Storing synced metadata')
        metas=(self.tpc_meta,self.nveto_meta)

        json_options = dict(sort_keys=True, indent=4)
        for ix,target in enumerate(self.targets):
            prefix=f"{self.context.key_for(self.run_id,target)}/{self.context.key_for(self.run_id,target)}-metadata.json"
            path = self.context.storage[0].path
            md_path = osp.join(path,prefix)
            with open(md_path, mode='w') as f:
                f.write(json.dumps(metas[ix], **json_options))
    
    def sync_meta(self,run_id):
        """Sync metadata outputs from the tpc and the nveto."""
        self.tpc_meta=self.context.get_meta(run_id,'raw_records')
        self.nveto_meta=self.context.get_meta(run_id,'raw_records_nv')
        self._sync_meta()
        self._store_meta()

    def run_chain(self):
        """Main function. Sets instructions needed, runs wfsim and synch metadata"""
        logging.info(f"Setting instructions")
        self.set_instructions()
        logging.info(f"Simulating data")
        self.run_strax(run_id=self.run_id)
        if self.context.config['neutron_veto']:
            logging.info(f"Syncing metadata")
            self.sync_meta(self.run_id)


@export
class ChunkRawRecords(object):
    def __init__(self, config):
        log.debug(f'Starting {self.__class__.__name__} with {config}')
        self.config = config
        log.debug(f'Setting raw data')
        self.rawdata = wfsim.RawData(self.config)
        log.debug(f'Raw data is set')
        self.record_buffer = np.zeros(5000000,
                                      dtype=strax.raw_record_dtype(samples_per_record=strax.DEFAULT_RECORD_LENGTH)) # 2*250 ms buffer
        self.truth_buffer = np.zeros(10000, dtype=instruction_dtype + truth_extra_dtype + [('fill', bool)])

        self.blevel = buffer_filled_level = 0
        log.debug(f'Starting {self.__class__.__name__} initiated')

    def __call__(self, instructions, **kwargs):
        log.debug(f'{self.__class__.__name__} called')
        samples_per_record = strax.DEFAULT_RECORD_LENGTH
        dt = self.config['sample_duration']
        buffer_length = len(self.record_buffer)
        rext = int(self.config['right_raw_extension'])
        cksz = int(self.config['chunk_size'] * 1e9)

        # Save the constants as privates
        self.blevel = buffer_filled_level = 0
        self.chunk_time_pre = np.min(instructions['time']) - rext
        self.chunk_time = self.chunk_time_pre + cksz # Starting chunk
        self.current_digitized_right = self.last_digitized_right = 0
        for channel, left, right, data in self.rawdata(instructions=instructions,
                                                       truth_buffer=self.truth_buffer,
                                                       **kwargs):
            pulse_length = right - left + 1
            records_needed = int(np.ceil(pulse_length / samples_per_record))

            if self.rawdata.left * dt > self.chunk_time:
<<<<<<< HEAD
                self.chunk_time = (self.last_digitized_right + 1) * dt
=======
                self.chunk_time = (self.last_digitized_right+1) * dt  #Strange off by 1  error sometimes shows up
>>>>>>> 9de9ebad
                yield from self.final_results()
                self.chunk_time_pre = self.chunk_time
                self.chunk_time += cksz

            if self.blevel + records_needed > buffer_length:
                log.warning('Chunck size too large, insufficient record buffer')
                yield from self.final_results()

            if self.blevel + records_needed > buffer_length:
                log.warning('Pulse length too large, insufficient record buffer, skipping pulse')
                continue

            # WARNING baseline and area fields are zeros before finish_results
            s = slice(self.blevel, self.blevel + records_needed)
            self.record_buffer[s]['channel'] = channel
            self.record_buffer[s]['dt'] = dt
            self.record_buffer[s]['time'] = dt * (left + samples_per_record * np.arange(records_needed))
            self.record_buffer[s]['length'] = [min(pulse_length, samples_per_record * (i+1))
                - samples_per_record * i for i in range(records_needed)]
            self.record_buffer[s]['pulse_length'] = pulse_length
            self.record_buffer[s]['record_i'] = np.arange(records_needed)
            self.record_buffer[s]['data'] = np.pad(data,
                (0, records_needed * samples_per_record - pulse_length), 'constant').reshape((-1, samples_per_record))
            self.blevel += records_needed
            if self.rawdata.right != self.current_digitized_right:
                self.last_digitized_right = self.current_digitized_right
                self.current_digitized_right = self.rawdata.right

        self.last_digitized_right = self.current_digitized_right
        self.chunk_time = (self.last_digitized_right + 1) * dt
        yield from self.final_results()

    def final_results(self):
        records = self.record_buffer[:self.blevel] # No copying the records from buffer
        maska = records['time'] <= self.last_digitized_right * self.config['sample_duration']
        records = records[maska]

        records = strax.sort_by_time(records) # Do NOT remove this line

        # Yield an appropriate amount of stuff from the truth buffer
        # and mark it as available for writing again

        maskb = (
            self.truth_buffer['fill'] &
            # This condition will always be false if self.truth_buffer['t_first_photon'] == np.nan
            ((self.truth_buffer['t_first_photon']
             <= self.last_digitized_right * self.config['sample_duration']) |
             # Hence, we need to use this trick to also save these cases (this
             # is what we set the end time to for np.nans)
            (np.isnan(self.truth_buffer['t_first_photon']) &
             (self.truth_buffer['time']
              <= self.last_digitized_right * self.config['sample_duration'])
            )))
        truth = self.truth_buffer[maskb]   # This is a copy, not a view!

        # Careful here: [maskb]['fill'] = ... does not work
        # numpy creates a copy of the array on the first index.
        # The assignment then goes to the (unused) copy.
        # ['fill'][maskb] leads to a view first, then the advanced
        # assignment works into the original array as expected.
        self.truth_buffer['fill'][maskb] = False

        truth.sort(order='time')
        # Return truth without 'fill' field
        _truth = np.zeros(len(truth), dtype=instruction_dtype + truth_extra_dtype)
        for name in _truth.dtype.names:
            _truth[name] = truth[name]
        _truth['time'][~np.isnan(_truth['t_first_photon'])] = \
            _truth['t_first_photon'][~np.isnan(_truth['t_first_photon'])].astype(int)
        _truth.sort(order='time')

        #Oke this will be a bit ugly but it's easy
        if self.config['detector']=='XENON1T':
            yield dict(raw_records=records,
                       truth=_truth)
        if self.config['neutron_veto']:
            yield dict(raw_records_nv=records[records['channel'] < self.config['channel_map']['he'][0]],
                       truth=_truth)
        elif self.config['detector']=='XENONnT':
            yield dict(raw_records=records[records['channel'] < self.config['channel_map']['he'][0]],
                       raw_records_he=records[(records['channel'] >= self.config['channel_map']['he'][0]) &
                                              (records['channel'] <= self.config['channel_map']['he'][-1])],
                       raw_records_aqmon=records[records['channel']==800],
                       truth=_truth)


        self.record_buffer[:np.sum(~maska)] = self.record_buffer[:self.blevel][~maska]
        self.blevel = np.sum(~maska)

    def source_finished(self):
        return self.rawdata.source_finished


@export
class ChunkRawRecordsOptical(ChunkRawRecords):
    def __init__(self, config):
        self.config = config
        self.rawdata = wfsim.RawDataOptical(self.config)
        self.record_buffer = np.zeros(5000000, dtype=strax.raw_record_dtype()) # 2*250 ms buffer
        self.truth_buffer = np.zeros(10000, dtype=instruction_dtype + truth_extra_dtype + [('fill', bool)])


@strax.takes_config(
    strax.Option('optical',default=False, track=True,
                 help="Flag for using optical mc for instructions"),
    strax.Option('seed',default=False, track=True,
                 help="Option for setting the seed of the random number generator used for"
                      "generation of the instructions"),
    strax.Option('fax_file', default=None, track=False,
                 help="Directory with fax instructions"),
    strax.Option('fax_config_override', default=None,
                 help="Dictionary with configuration option overrides"),
    strax.Option('event_rate', default=1000, track=False,
                 help="Average number of events per second"),
    strax.Option('chunk_size', default=100, track=False,
                 help="Duration of each chunk in seconds"),
    strax.Option('nchunk', default=10, track=False,
                 help="Number of chunks to simulate"),
    strax.Option('right_raw_extension', default=50000),
    strax.Option('timeout', default=1800,
                 help="Terminate processing if any one mailbox receives "
                      "no result for more than this many seconds"),
    strax.Option('fax_config',
                 default='fax_config_nt_design.json'),
    strax.Option('gain_model',
                 default=('to_pe_per_run', 'https://github.com/XENONnT/private_nt_aux_files/blob/master/sim_files/to_pe_nt.npy?raw=true'),
                 help='PMT gain model. Specify as (model_type, model_config).'),
    strax.Option('detector', default='XENONnT', track=True),
    strax.Option('channel_map', track=False, type=immutabledict,
                 help="immutabledict mapping subdetector to (min, max) "
                      "channel number. Provided by context"),
    strax.Option('n_tpc_pmts', track=False,
                 help="Number of pmts in tpc. Provided by context"),
    strax.Option('n_top_pmts', track=False,
                 help="Number of pmts in top array. Provided by context"),
    strax.Option('neutron_veto', default=False, track=False,
                 help="Flag for nVeto optical simulation instead of TPC"),
)
class FaxSimulatorPlugin(strax.Plugin):
    depends_on = tuple()

    # Cannot arbitrarily rechunk records inside events
    rechunk_on_save = False

    # Simulator uses iteration semantics, so the plugin has a state
    # this seems avoidable...
    parallel = False

    # this state is needed for sorting checks,
    # but it prevents prevent parallelization
    last_chunk_time = -999999999999999

    # A very very long input timeout, our simulator takes time
    input_timeout = 3600 # as an hour

    def setup(self):
        self.set_config()

        c=self.config
        
        # Update gains to the nT defaults
        self.to_pe = get_to_pe(self.run_id, c['gain_model'],
                              c['channel_map']['tpc'][1]+1)

        c['gains'] = np.divide((1e-8 * 2.25 / 2**14) / (1.6e-19 * 10 * 50),
                               self.to_pe,
                               out=np.zeros_like(self.to_pe, ), 
                               where=self.to_pe!=0)

        if c['seed'] != False:
            np.random.seed(c['seed'])

        #We hash the config to load resources. Channel map is immutable and cannot be hashed
        self.config['channel_map'] = dict(self.config['channel_map'])
        self.config['channel_map']['sum_signal']=800
        self.config['channels_bottom'] = np.arange(self.config['n_top_pmts'],self.config['n_tpc_pmts'])

        self.get_instructions()
        self.check_instructions()
        self._setup()

    def set_config(self,):
        c = self.config
        c.update(get_resource(c['fax_config'], fmt='json'))
        overrides = self.config['fax_config_override']
        if overrides is not None:
            c.update(overrides)

    def _setup(self):
        #Set in inheriting class
        pass

    def get_instructions(self):
        #Set in inheriting class
        pass

    def check_instructions(self):
        #Set in inheriting class
        pass

    def _sort_check(self, result):
        if len(result) == 0: return
        if result['time'][0] < self.last_chunk_time + 1000:
            raise RuntimeError(
                "Simulator returned chunks with insufficient spacing. "
                f"Last chunk's max time was {self.last_chunk_time}, "
                f"this chunk's first time is {result['time'][0]}.")
        if np.diff(result['time']).min() < 0:
            raise RuntimeError("Simulator returned non-sorted records!")
        self.last_chunk_time = result['time'].max()

    def is_ready(self,chunk_i):
        """Overwritten to mimic online input plugin.
        Returns False to check source finished;
        Returns True to get next chunk.
        """
        if 'ready' not in self.__dict__: self.ready = False
        self.ready ^= True # Flip
        return self.ready

    def source_finished(self):
        """Return whether all instructions has been used."""
        return self.sim.source_finished()


@export
class RawRecordsFromFaxNT(FaxSimulatorPlugin):
    provides = ('raw_records', 'raw_records_he', 'raw_records_aqmon', 'truth')
    data_kind = immutabledict(zip(provides, provides))

    def _setup(self):
        self.sim = ChunkRawRecords(self.config)
        self.sim_iter = self.sim(self.instructions)

    def get_instructions(self):
        if self.config['fax_file']:
            assert self.config['fax_file'][-5:] != '.root', 'None optical g4 input is deprecated use EPIX instead'
            self.instructions = instruction_from_csv(self.config['fax_file'])
            self.config['nevents'] = np.max(self.instructions['event_number'])

        else:
            self.instructions = rand_instructions(self.config)

    def check_instructions(self):
        # Let below cathode S1 instructions pass but remove S2 instructions
        m = (self.instructions['z'] < -self.config['tpc_length']) & (self.instructions['type'] == 2)
        self.instructions = self.instructions[~m]

        assert np.all(self.instructions['x']**2 + self.instructions['y']**2 < self.config['tpc_radius']**2), \
                "Interation is outside the TPC"
        assert np.all(self.instructions['z'] < 0.25), \
                "Interation is outside the TPC"
        assert np.all(self.instructions['amp'] > 0), \
                "Interaction has zero size"


    def infer_dtype(self):
        dtype = {data_type:strax.raw_record_dtype(samples_per_record=strax.DEFAULT_RECORD_LENGTH)
                for data_type in self.provides if data_type != 'truth'}
        dtype['truth']=instruction_dtype + truth_extra_dtype
        return dtype


    def compute(self):
        try:
            result = next(self.sim_iter)
        except StopIteration:
            raise RuntimeError("Bug in chunk count computation")
        self._sort_check(result[self.provides[0]])
        #To accomodate nveto raw records, should be the first in provide.

        return {data_type:self.chunk(
            start=self.sim.chunk_time_pre,
            end=self.sim.chunk_time,
            data=result[data_type],
            data_type=data_type) for data_type in self.provides}


@export
@strax.takes_config(
    strax.Option('wfsim_instructions',track=False,default=False),
    strax.Option('epix_config',track=False,default=str(),
                help='Path to epix configuration'),
    strax.Option('event_start',default=0,track=False,),
    strax.Option('event_stop',default=-1,track=False,
                help='G4 id event number to stop at. If -1 process the entire file'),
    )
class RawRecordsFromFaxEpix(RawRecordsFromFaxNT):

    def get_instructions(self):
        if self.config['wfsim_instructions'] !=False:
            self.instructions=self.config['wfsim_instructions']  
        else:
            import epix
            epix_config = get_resource(self.config['epix_config'])
            self.instructions=epix.run_epix(file=self.config['fax_file'],
                                        config=epix_config,
                                        return_wfsim_instructions=True)
            self.set_timings()

    def check_instructions(self):
        pass

    def set_timing(self,):
        """Set timing information in such a way to synchronize instructions for the TPC and nVeto"""
        logging.info("Setting timings")
        
        #Rate in ns^-1
        rate = self.config['event_rate']/wfsim.units.s
        start = self.config['event_start']
        stop = self.config['event_stop']
        if stop == -1:
            stop = self.instructions['g4id'][-1]

        timings= np.random.uniform(start/rate,stop/rate,stop-start).astype(np.int64)
        timings.sort()

        #For tpc we have multiple instructions per g4id. For nveto we only have one
        counter=Counter(self.instructions['g4id'])
        i_per_id = [counter[k] for k in range(start,stop)]
        timings_tpc=np.repeat(timings,i_per_id)
        self.instructions['time']+=timings_tpc


@export
class RawRecordsFromFax1T(RawRecordsFromFaxNT):
    provides = ('raw_records', 'truth')


@export
class RawRecordsFromFaxOptical(RawRecordsFromFaxNT):
    def _setup(self):
        self.sim = ChunkRawRecordsOptical(self.config)
        self.sim_iter = self.sim(instructions=self.instructions,
                                 channels=self.channels,
                                 timings=self.timings)

    def get_instructions(self):
        self.instructions, self.channels, self.timings = read_optical(self.config)
        self.config['nevents']=len(self.instructions['event_number'])


@export
@strax.takes_config(
    strax.Option('wfsim_nveto_instructions',track=False,default=False),
    strax.Option('wfsim_nveto_channels',track=False,default=False),
    strax.Option('wfsim_nveto_timings',track=False,default=False),
    strax.Option('fax_config_nveto',default=None,track=True,),
    )
class RawRecordsFromFaxnVeto(RawRecordsFromFaxOptical):
    provides = ('raw_records_nv', 'truth')
    data_kind = immutabledict(zip(provides, provides))
    # Why does the data_kind need to be repeated?? So the overriding of the
    # provides doesn't work in the setting of the data__kind?

    def set_config(self,):
        c = self.config
        # assert c['fax_config_nveto'], "You must specify a nveto config file!"
        c.update(get_resource(c['fax_config'], fmt='json'))
        overrides = self.config['fax_config_override']
        if overrides is not None:
            c.update(overrides)

    def compute(self):
        result = super().compute()
        result['raw_records_nv'].data['channel'] += 2000  # nVeto PMT ID offset
        return result

    def get_instructions(self):
        #Check if the instructions are already defined by McChainSimulator, else call read_optical
        if (isinstance(self.config['wfsim_nveto_instructions'],np.ndarray) & isinstance(self.config['wfsim_nveto_channels'],np.ndarray) &  isinstance(self.config['wfsim_nveto_timings'],np.ndarray)):
            self.instructions=self.config['wfsim_nveto_instructions']
            self.channels=self.config['wfsim_nveto_channels']
            self.timings=self.config['wfsim_nveto_timings']
        else:
            super().get_instructions()

    def check_instructions(self):
        # Are there some nveto boundries we need to include?
        pass<|MERGE_RESOLUTION|>--- conflicted
+++ resolved
@@ -384,11 +384,7 @@
             records_needed = int(np.ceil(pulse_length / samples_per_record))
 
             if self.rawdata.left * dt > self.chunk_time:
-<<<<<<< HEAD
                 self.chunk_time = (self.last_digitized_right + 1) * dt
-=======
-                self.chunk_time = (self.last_digitized_right+1) * dt  #Strange off by 1  error sometimes shows up
->>>>>>> 9de9ebad
                 yield from self.final_results()
                 self.chunk_time_pre = self.chunk_time
                 self.chunk_time += cksz
