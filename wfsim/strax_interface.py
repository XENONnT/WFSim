import logging

import numpy as np
import pandas as pd
import uproot

import strax
import straxen
from .core import RawData, RawDataOptical
from .load_resource import load_config
from .utils import optical_adjustment
from immutabledict import immutabledict
from scipy.interpolate import interp1d
from copy import deepcopy
export, __all__ = strax.exporter()
__all__ += ['instruction_dtype', 'optical_extra_dtype', 'truth_extra_dtype']
_cached_wavelength_to_qe_arr = {}


instruction_dtype = [(('Waveform simulator event number.', 'event_number'), np.int32),
<<<<<<< HEAD
                     (('Quanta type (S1 photons or S2 electrons)', 'type'), np.int8),
                     (('Time of the interaction [ns]', 'time'), np.int64),
                     (('X position of the cluster[cm]', 'x'), np.float32),
                     (('Y position of the cluster[cm]', 'y'), np.float32),
                     (('Z position of the cluster[cm]', 'z'), np.float32),
                     (('Number of quanta', 'amp'), np.int32),
                     (('Recoil type of interaction.', 'recoil'), np.int8),
                     (('Energy deposit of interaction', 'e_dep'), np.float32),
                     (('Eventid like in geant4 output rootfile', 'g4id'), np.int32),
                     (('Volume id giving the detector subvolume', 'vol_id'), np.int32)
                     ]

optical_extra_dtype = [(('first optical input index', '_first'), np.int32),
                       (('last optical input index +1', '_last'), np.int32)]

truth_extra_dtype = [(('End time of the interaction [ns]', 'endtime'), np.int64),
                     ('n_electron', np.float),
                     ('n_photon', np.float), ('n_photon_bottom', np.float),
                     ('t_first_photon', np.float), ('t_last_photon', np.float),
                     ('t_mean_photon', np.float), ('t_sigma_photon', np.float),
                     ('t_first_electron', np.float), ('t_last_electron', np.float),
                     ('t_mean_electron', np.float), ('t_sigma_electron', np.float)]

logging.basicConfig(handlers=[logging.StreamHandler()])
log = logging.getLogger('wfsim.interface')
log.setLevel('WARNING')

=======
             (('Quanta type (S1 photons or S2 electrons)', 'type'), np.int8),
             (('Time of the interaction [ns]', 'time'), np.int64),
             (('X position of the cluster[cm]', 'x'), np.float32),
             (('Y position of the cluster[cm]', 'y'), np.float32),
             (('Z position of the cluster[cm]', 'z'), np.float32),
             (('Number of quanta', 'amp'), np.int32),
             (('Recoil type of interaction.', 'recoil'), np.int8),
             (('Energy deposit of interaction', 'e_dep'), np.float32),
             (('Eventid like in geant4 output rootfile', 'g4id'), np.int32),
             (('Volume id giving the detector subvolume', 'vol_id'), np.int32)
             ]

truth_extra_dtype = [
    (('End time of the interaction [ns]', 'endtime'),
     np.int64),
    (('Number of simulated electrons', 'n_electron'),
     np.float),
    (('Number of detected photons', 'n_photon'),
     np.float),
    (('number of photons detected in bottom array', 'n_photon_bottom'),
     np.float),
    (('Arrival time of the first photon [ns]', 't_first_photon'),
     np.float),
    (('Arrival time of the last photon [ns]', 't_last_photon'),
     np.float),
    (('Mean time of the photons [ns]', 't_mean_photon'),
     np.float),
    (('Standard deviation of photon arrival times [ns]', 't_sigma_photon'),
     np.float),
    (('Arrival time of the first electron [ns]', 't_first_electron'),
     np.float),
    (('Arrival time of the last electron [ns]', 't_last_electron'),
     np.float),
    (('Mean time of the electrons [ns]', 't_mean_electron'),
     np.float),
    (('Standard deviation of electron arrival times [ns]', 't_sigma_electron'),
     np.float)]

log = logging.getLogger('SimulationCore')
>>>>>>> d4b6b935

def rand_instructions(c):
    """Random instruction generator function. This will be called by wfsim if you do not specify 
    specific instructions.
    :params c: wfsim configuration dict"""
    n = c['nevents'] = c['event_rate'] * c['chunk_size'] * c['nchunk']
    c['total_time'] = c['chunk_size'] * c['nchunk']

    instructions = np.zeros(2 * n, dtype=instruction_dtype)
    uniform_times = c['total_time'] * (np.arange(n) + 1.) / n
    instructions['time'] = np.repeat(uniform_times, 2) * int(1e9)
    instructions['event_number'] = np.digitize(instructions['time'],
         1e9 * np.arange(c['nchunk']) * c['chunk_size']) - 1
    instructions['type'] = np.tile([1, 2], n)
    instructions['recoil'] = [7 for i in range(n * 2)]  # Use nest ids for  ER

    r = np.sqrt(np.random.uniform(0, c['tpc_radius']**2, n))
    t = np.random.uniform(-np.pi, np.pi, n)
    instructions['x'] = np.repeat(r * np.cos(t), 2)
    instructions['y'] = np.repeat(r * np.sin(t), 2)
    instructions['z'] = np.repeat(np.random.uniform(-c['tpc_length'], 0, n), 2)

    nphotons = np.random.uniform(2000, 2050, n)
    nelectrons = 10 ** (np.random.uniform(3, 4, n))
    instructions['amp'] = np.vstack([nphotons, nelectrons]).T.flatten().astype(int)

    return instructionss


def _read_optical_nveto(config, events, mask):
    """Helper function for nveto to read photon channels and timings from G4 and apply QE's
    :params config: dict, wfsim configuration
    :params events: g4 root file
    :params mask: 1d bool array to select events
    
    returns two flatterned nested arrays of channels and timings, 
    """
    channels = np.hstack(events["pmthitID"].array(library="np")[mask])
    timings = np.hstack(events["pmthitTime"].array(library="np")[mask] * 1e9).astype(np.int64)

    constant_hc = 1239.841984  # (eV*nm) to calculate (wavelength lambda) = h * c / energy
    wavelengths = np.hstack(constant_hc / events["pmthitEnergy"].array(library="np")[mask])

    # Caching a 2d array of interpolated value of (channel, wavelength [every nm]) 
    h = strax.deterministic_hash(config)
    nveto_channels = np.arange(config['channel_map']['nveto'][0], config['channel_map']['nveto'][1] + 1)
    if h not in _cached_wavelength_to_qe_arr:
        resource = load_config(config)
        if getattr(resource, 'nv_pmt_qe', None) is None:
            log.warning('nv pmt qe data not specified all qe default to 100 %')
            _cached_wavelength_to_qe_arr[h] = np.ones([len(nveto_channels), 1000]) * 100
        else:
            qe_data = resource.nv_pmt_qe
            wavelength_to_qe_arr = np.zeros([len(nveto_channels), 1000])
            for ich, channel in enumerate(nveto_channels):
                wavelength_to_qe_arr[ich] = interp1d(qe_data['nv_pmt_qe_wavelength'],
                                                     qe_data['nv_pmt_qe'][str(channel)],
                                                     bounds_error=False,
                                                     kind='linear',
                                                     fill_value=(0, 0))(np.arange(1000))
            _cached_wavelength_to_qe_arr[h] = wavelength_to_qe_arr

    # retrieving qe by index
    hit_mask = (channels >= nveto_channels[0]) & (channels <= nveto_channels[-1])
    channels[~hit_mask] = nveto_channels[0]

    wavelengths[(wavelengths < 0) | (wavelengths >= 999)] = 0
    qes = _cached_wavelength_to_qe_arr[h][channels - nveto_channels[0],
                                          np.around(wavelengths).astype(np.int64)]
    hit_mask &= np.random.rand(len(qes)) <= qes * config.get('nv_pmt_ce_factor', 1.0) / 100

    amplitudes, og_offset = [], 0
    for tmp in events["pmthitID"].array(library="np")[mask]:
        og_length = len(tmp)
        amplitudes.append(hit_mask[og_offset:og_offset + og_length].sum())
        og_offset += og_length
    
    return channels[hit_mask], timings[hit_mask], np.array(amplitudes, int)


def read_optical(config):
    """Function will be executed when wfsim in run in optical mode. This function expects c['fax_file'] 
    to be a root file from optical mc
    :params config: wfsim configuration dict"""
    data = uproot.open(config['fax_file'])
    try:
        events = data.get('events')
    except:
        raise Exception("Are you using mc version >4?")

    # Slightly weird here. Entry_stop is not in the regular config, so if it's not skip this part
    g4id = events['eventid'].array(library="np")
    if config.get('entry_stop', None) is None:
        config['entry_stop'] = np.max(g4id) + 1

    mask = ((g4id < config.get('entry_stop', int(2**63-1)))
            & (g4id >= config.get('entry_start', 0)))
    n_events = len(g4id[mask])

    if config['detector'] == 'XENONnT_neutron_veto':
        channels, timings, amplitudes = _read_optical_nveto(config, events, mask)
        # Still need to shift nveto channel for simulation code to work
        channels -= config['channel_map']['nveto'][0]
    else:
        # TPC
        channels = np.hstack(events["pmthitID"].array(library="np")[mask])
        timings = np.hstack(events["pmthitTime"].array(library="np")[mask] * 1e9).astype(np.int64)
        amplitudes = np.array([len(tmp) for tmp in events["pmthitID"].array(library="np")[mask]])

    # Events should be in the TPC
    ins = np.zeros(n_events, dtype=instruction_dtype + optical_extra_dtype)
    ins['x'] = events["xp_pri"].array(library="np").flatten()[mask] / 10.
    ins['y'] = events["yp_pri"].array(library="np").flatten()[mask] / 10.
    ins['z'] = events["zp_pri"].array(library="np").flatten()[mask] / 10.
    ins['time'] = np.zeros(n_events, np.int64)
    ins['event_number'] = np.arange(n_events)
    ins['g4id'] = events['eventid'].array(library="np")[mask]
    ins['type'] = np.repeat(1, n_events)
    ins['recoil'] = np.repeat(1, n_events)
    ins['_first'] = np.cumsum(amplitudes) - amplitudes
    ins['_last'] = np.cumsum(amplitudes)

    # Need to shift the timing and split long pulses
    ins = optical_adjustment(ins, timings, channels)
    return ins, channels, timings


def instruction_from_csv(filename):
    """
    Return wfsim instructions from a csv
    :param filename: Path to csv file
    """
    df = pd.read_csv(filename)

    recs = np.zeros(len(df), dtype=instruction_dtype)
    for column in df.columns:
        recs[column] = df[column]

    expected_dtype = np.dtype(instruction_dtype)
    assert recs.dtype == expected_dtype, \
        f"CSV {filename} produced wrong dtype. Got {recs.dtype}, expected {expected_dtype}."
    return recs


@export
class ChunkRawRecords(object):
    def __init__(self, config, rawdata_generator=RawData, **kwargs):
        log.debug(f'Starting {self.__class__.__name__}')
        self.config = config
        log.debug(f'Setting raw data with {rawdata_generator.__name__}')
        self.rawdata = rawdata_generator(self.config, **kwargs)
        self.record_buffer = np.zeros(5000000,
                                      dtype=strax.raw_record_dtype(samples_per_record=strax.DEFAULT_RECORD_LENGTH))
        self.truth_buffer = np.zeros(10000, dtype=instruction_dtype + truth_extra_dtype + [('fill', bool)])

        self.blevel = 0  # buffer_filled_level

    def __call__(self, instructions, time_zero=None, **kwargs):
        """
        :param instructions: Structured array with instruction dtype in strax_interface module
        :param time_zero: Starting time of the first chunk
        """
        samples_per_record = strax.DEFAULT_RECORD_LENGTH
        dt = self.config['sample_duration']
        buffer_length = len(self.record_buffer)
        rext = int(self.config['right_raw_extension'])
        cksz = int(self.config['chunk_size'] * 1e9)

        # Save the constants as privates
        self.blevel = 0  # buffer_filled_level
        self.chunk_time_pre = time_zero - rext if time_zero else np.min(instructions['time']) - rext
        self.chunk_time = self.chunk_time_pre + cksz  # Starting chunk
        self.current_digitized_right = self.last_digitized_right = 0
        for channel, left, right, data in self.rawdata(instructions=instructions,
                                                       truth_buffer=self.truth_buffer,
                                                       **kwargs):
            pulse_length = right - left + 1
            records_needed = int(np.ceil(pulse_length / samples_per_record))

            if self.rawdata.right != self.current_digitized_right:
                self.last_digitized_right = self.current_digitized_right
                self.current_digitized_right = self.rawdata.right

            if self.rawdata.left * dt > self.chunk_time + rext:
                next_left_time = self.rawdata.left * dt
                log.debug(f'Pause sim loop at {self.chunk_time}, next pulse start at {next_left_time}')
                if (self.last_digitized_right + 1) * dt > self.chunk_time:
                    extend = (self.last_digitized_right + 1) * dt - self.chunk_time
                    self.chunk_time += extend 
                    log.debug(f'Chunk happenned during event, extending {extend} ns')
                yield from self.final_results()
                self.chunk_time_pre = self.chunk_time
                self.chunk_time += cksz

            if self.blevel + records_needed > buffer_length:
                log.warning('Chunck size too large, insufficient record buffer')
                yield from self.final_results()

            if self.blevel + records_needed > buffer_length:
                log.warning('Pulse length too large, insufficient record buffer, skipping pulse')
                continue

            # WARNING baseline and area fields are zeros before finish_results
            s = slice(self.blevel, self.blevel + records_needed)
            self.record_buffer[s]['channel'] = channel
            self.record_buffer[s]['dt'] = dt
            self.record_buffer[s]['time'] = dt * (left + samples_per_record * np.arange(records_needed))
            self.record_buffer[s]['length'] = [min(pulse_length, samples_per_record * (i+1))
                                               - samples_per_record * i for i in range(records_needed)]
            self.record_buffer[s]['pulse_length'] = pulse_length
            self.record_buffer[s]['record_i'] = np.arange(records_needed)
            self.record_buffer[s]['data'] = np.pad(data,
                                                   (0, records_needed * samples_per_record - pulse_length),
                                                   'constant').reshape((-1, samples_per_record))
            self.blevel += records_needed

        self.last_digitized_right = self.current_digitized_right
        self.chunk_time = max((self.last_digitized_right + 1) * dt, self.chunk_time_pre + dt)
        yield from self.final_results()

    def final_results(self):
        records = self.record_buffer[:self.blevel]  # No copying the records from buffer
        log.debug(f'Yielding chunk from {self.rawdata.__class__.__name__} '
                  f'between {self.chunk_time_pre} - {self.chunk_time}')
        maska = records['time'] <= self.chunk_time
        if self.blevel >= 1:
            max_r_time = records['time'].max()
            log.debug(f'Truncating data at sample time {self.chunk_time}, last record time {max_r_time}')
        else:
            log.debug(f'Truncating data at sample time {self.chunk_time}, no record is produced')
        records = records[maska]
        records = strax.sort_by_time(records)  # Do NOT remove this line

        # Yield an appropriate amount of stuff from the truth buffer
        # and mark it as available for writing again

        maskb = (
            self.truth_buffer['fill'] &
            # This condition will always be false if self.truth_buffer['t_first_photon'] == np.nan
            ((self.truth_buffer['t_first_photon'] <= self.chunk_time) |
             # Hence, we need to use this trick to also save these cases (this
             # is what we set the end time to for np.nans)
            (np.isnan(self.truth_buffer['t_first_photon']) &
             (self.truth_buffer['time'] <= self.chunk_time)
            )))
        truth = self.truth_buffer[maskb]   # This is a copy, not a view!

        # Careful here: [maskb]['fill'] = ... does not work
        # numpy creates a copy of the array on the first index.
        # The assignment then goes to the (unused) copy.
        # ['fill'][maskb] leads to a view first, then the advanced
        # assignment works into the original array as expected.
        self.truth_buffer['fill'][maskb] = False

        truth.sort(order='time')
        # Return truth without 'fill' field
        _truth = np.zeros(len(truth), dtype=instruction_dtype + truth_extra_dtype)
        for name in _truth.dtype.names:
            _truth[name] = truth[name]
        _truth['time'][~np.isnan(_truth['t_first_photon'])] = \
            _truth['t_first_photon'][~np.isnan(_truth['t_first_photon'])].astype(int)
        _truth.sort(order='time')

        # Oke this will be a bit ugly but it's easy
        if self.config['detector'] == 'XENON1T' or self.config['detector'] == 'XENONnT_neutron_veto':
            yield dict(raw_records=records,
                       truth=_truth)
        elif self.config['detector'] == 'XENONnT':
            yield dict(raw_records=records[records['channel'] < self.config['channel_map']['he'][0]],
                       raw_records_he=records[(records['channel'] >= self.config['channel_map']['he'][0]) &
                                              (records['channel'] <= self.config['channel_map']['he'][-1])],
                       raw_records_aqmon=records[records['channel'] == 800],
                       truth=_truth)

        self.record_buffer[:np.sum(~maska)] = self.record_buffer[:self.blevel][~maska]
        self.blevel = np.sum(~maska)

    def source_finished(self):
        return self.rawdata.source_finished


@strax.takes_config(
    strax.Option('detector', default='XENONnT', track=True),
    strax.Option('event_rate', default=1000, track=False,
                 help="Average number of events per second"),
    strax.Option('chunk_size', default=100, track=False,
                 help="Duration of each chunk in seconds"),
    strax.Option('nchunk', default=10, track=False,
                 help="Number of chunks to simulate"),
<<<<<<< HEAD
    strax.Option('fax_file', default=None, track=False,
                 help="Directory with fax instructions"), 
    strax.Option('fax_config', default='fax_config_nt_design.json'),
    strax.Option('fax_config_override', default=None,
                 help="Dictionary with configuration option overrides"),
    strax.Option('gain_model', default=('to_pe_per_run', 'to_pe_nt.npy'),
=======
    strax.Option('right_raw_extension', default=50000),
    strax.Option('fax_config',
                 default='fax_config_nt_design.json'),
    strax.Option('gain_model',
                 default=('to_pe_per_run', 'https://github.com/XENONnT/private_nt_aux_files/blob/master/sim_files/to_pe_nt.npy?raw=true'),
>>>>>>> d4b6b935
                 help='PMT gain model. Specify as (model_type, model_config).'),
    strax.Option('channel_map', track=False, type=immutabledict,
                 help="immutabledict mapping subdetector to (min, max) "
                      "channel number. Provided by context"),
    strax.Option('n_tpc_pmts', track=False,
                 help="Number of pmts in tpc. Provided by context"),
    strax.Option('n_top_pmts', track=False,
                 help="Number of pmts in top array. Provided by context"),
    strax.Option('right_raw_extension', default=100000),
    strax.Option('timeout', default=1800,
                 help="Terminate processing if any one mailbox receives "
                      "no result for more than this many seconds"),
    strax.Option('seed', default=False, track=False,
                 help="Option for setting the seed of the random number generator used for"
                      "generation of the instructions"),
    strax.Option('neutron_veto', default=False, track=False,
                 help="Flag for nVeto optical simulation instead of TPC"),
)
class SimulatorPlugin(strax.Plugin):
    depends_on = tuple()

    # Cannot arbitrarily rechunk records inside events
    rechunk_on_save = False

    # Simulator uses iteration semantics, so the plugin has a state
    # this seems avoidable...
    parallel = False

    # this state is needed for sorting checks,
    # but it prevents prevent parallelization
    last_chunk_time = -999999999999999

    # A very very long input timeout, our simulator takes time
    input_timeout = 3600  # as an hour

    def setup(self):
        self.set_config()
        self.get_instructions()
        self.check_instructions()
        self._setup()

    def set_config(self,):
        self.config.update(straxen.get_resource(self.config['fax_config'], fmt='json'))
        overrides = self.config['fax_config_override']
        if overrides is not None:
            self.config.update(overrides)

        # Update gains to the nT defaults
        self.to_pe = straxen.get_to_pe(self.run_id, self.config['gain_model'],
                                       self.config['channel_map']['tpc'][1]+1)

        self.config['gains'] = np.divide((1e-8 * 2.25 / 2**14) / (1.6e-19 * 10 * 50),
                                         self.to_pe,
                                         out=np.zeros_like(self.to_pe, ),
                                         where=self.to_pe != 0)

        if self.config['seed']:
            np.random.seed(self.config['seed'])

        # We hash the config to load resources. Channel map is immutable and cannot be hashed
        self.config['channel_map'] = dict(self.config['channel_map'])
        self.config['channel_map']['sum_signal'] = 800
        self.config['channels_bottom'] = np.arange(self.config['n_top_pmts'], self.config['n_tpc_pmts'])

    def _setup(self):
        # Set in inheriting class
        pass

    def get_instructions(self):
        # Set in inheriting class
        pass

    def check_instructions(self):
        # Set in inheriting class
        pass

    def _sort_check(self, results):
        if not isinstance(results, list):
            results = [results]
        last_chunk_time = self.last_chunk_time
        for result in results:
            if len(result) == 0:
                continue
            if result['time'][0] < self.last_chunk_time + 1000:
                raise RuntimeError(
                    "Simulator returned chunks with insufficient spacing. "
                    f"Last chunk's max time was {self.last_chunk_time}, "
                    f"this chunk's first time is {result['time'][0]}.")
            if len(result) == 1:
                continue
            if np.diff(result['time']).min() < 0:
                raise RuntimeError("Simulator returned non-sorted records!")
            
            last_chunk_time = max(result['time'].max(), self.last_chunk_time)
        self.last_chunk_time = last_chunk_time

    def is_ready(self, chunk_i):
        """Overwritten to mimic online input plugin.
        Returns False to check source finished;
        Returns True to get next chunk.
        """
        if 'ready' not in self.__dict__:
            self.ready = False
        self.ready ^= True  # Flip
        return self.ready

    def source_finished(self):
        """Return whether all instructions has been used."""
        return self.sim.source_finished()


@export
class RawRecordsFromFaxNT(SimulatorPlugin):
    provides = ('raw_records', 'raw_records_he', 'raw_records_aqmon', 'truth')
    data_kind = immutabledict(zip(provides, provides))

    def _setup(self):
        self.sim = ChunkRawRecords(self.config)
        self.sim_iter = self.sim(self.instructions)

    def get_instructions(self):
        if self.config['fax_file']:
            assert not self.config['fax_file'].endswith('root'), 'None optical g4 input is deprecated use EPIX instead'
            assert self.config['fax_file'].endswith('csv'), 'Only csv input is supported'
            self.instructions = instruction_from_csv(self.config['fax_file'])
        else:
            self.instructions = rand_instructions(self.config)

    def check_instructions(self):
        # Let below cathode S1 instructions pass but remove S2 instructions
        m = (self.instructions['z'] < - self.config['tpc_length']) & (self.instructions['type'] == 2)
        self.instructions = self.instructions[~m]

        assert np.all(self.instructions['x']**2 + self.instructions['y']**2 < self.config['tpc_radius']**2), \
            "Interation is outside the TPC"
        assert np.all(self.instructions['z'] < 0.25), \
            "Interation is outside the TPC"
        assert np.all(self.instructions['amp'] > 0), \
            "Interaction has zero size"

    def infer_dtype(self):
        dtype = {data_type: strax.raw_record_dtype(samples_per_record=strax.DEFAULT_RECORD_LENGTH)
                 for data_type in self.provides if data_type != 'truth'}
        dtype['truth'] = instruction_dtype + truth_extra_dtype
        return dtype

    def compute(self):
        try:
            result = next(self.sim_iter)
        except StopIteration:
            raise RuntimeError("Bug in chunk count computation")
        self._sort_check(result[self.provides[0]])
        # To accomodate nveto raw records, should be the first in provide.

        return {data_type: self.chunk(
            start=self.sim.chunk_time_pre,
            end=self.sim.chunk_time,
            data=result[data_type],
            data_type=data_type) for data_type in self.provides}


@export
class RawRecordsFromFax1T(RawRecordsFromFaxNT):
    provides = ('raw_records', 'truth')


@export
@strax.takes_config(
    strax.Option('epix_config', track=False, default={},
                 help='Dict with epix configuration'),
    strax.Option('entry_start', default=0, track=False,),
    strax.Option('entry_stop', default=None, track=False,
                 help='G4 id event number to stop at. If -1 process the entire file'),
    strax.Option('fax_config_nveto', default=None, track=True,),
    strax.Option('fax_config_override_nveto', default=None, track=True,
                 help='Dictionary with configuration option overrides'),
    strax.Option('gain_model_nv', default=('to_pe_constant', 0.01), track=False),
    strax.Option('targets', default=('tpc',), track=False,
                 help='tuple with what data to simulate (tpc, nveto or both)')
)
class RawRecordsFromMcChain(SimulatorPlugin):
    provides = ('raw_records', 'raw_records_he', 'raw_records_aqmon', 'raw_records_nv', 'truth', 'truth_nv')
    data_kind = immutabledict(zip(provides, provides))

    def set_config(self,):
        super().set_config()

        if 'nveto' in self.config['targets']:
            self.config_nveto = deepcopy(self.config)
            self.config_nveto.update(straxen.get_resource(self.config_nveto['fax_config_nveto'], fmt='json'))
            self.config_nveto['detector'] = 'XENONnT_neutron_veto'
            self.config_nveto['channel_map'] = dict(self.config_nveto['channel_map'])
            overrides = self.config['fax_config_override_nveto']
            if overrides is not None:
                self.config_nveto.update(overrides)

            self.to_pe_nveto = straxen.get_to_pe(self.run_id, self.config_nveto['gain_model_nv'],
                self.config['channel_map']['nveto'][1] - self.config['channel_map']['nveto'][0] + 1)

            self.config_nveto['gains'] = np.divide((2e-9 * 2 / 2**14) / (1.6e-19 * 1 * 50),
                               self.to_pe_nveto,
                               out=np.zeros_like(self.to_pe_nveto), 
                               where=self.to_pe_nveto != 0)
            self.config_nveto['channels_bottom'] = np.array([], np.int64)

    def get_instructions(self):
        """
        Run epix and save instructions as self.instructions_epix
        epix_config with all the epix run arguments is passed as a dictionary, where
        source_rate must be set to 0 (epix default), since time handling is done outside epix.
        
        epix needs to be imported in here to avoid circle imports
        """

        self.g4id = []
        if 'tpc' in self.config['targets']:
            import epix
            epix_config = deepcopy(self.config['epix_config'])  # dictionary directly fed to context
            epix_config.update({
                'detector': self.config['detector'],
                'entry_start': self.config['entry_start'],
                'entry_stop': self.config['entry_stop'],
                'input_file': self.config['fax_file']})
            self.instructions_epix = epix.run_epix.main(
                epix.run_epix.setup(epix_config),
                return_wfsim_instructions=True)
            self.g4id.append(self.instructions_epix['g4id'])
            log.debug("Epix produced %d instructions in tpc" % (len(self.instructions_epix)))

        if 'nveto' in self.config['targets']:
            self.instructions_nveto, self.nveto_channels, self.nveto_timings =\
                read_optical(self.config_nveto)
            # Why epix removes many of the g4ids?
            # Remove nveto event if no tpc event of the same g4id is found
            if len(self.g4id) > 0:
                nv_inst_to_keep = np.isin(self.instructions_nveto['g4id'], self.g4id[0])
                nv_inst_to_keep &= (self.instructions_nveto['_last'] - self.instructions_nveto['_first']) > 0
            self.instructions_nveto = self.instructions_nveto[nv_inst_to_keep]
            self.g4id.append(self.instructions_nveto['g4id'])
            log.debug("Epix produced %d instructions in nv" % (len(self.instructions_nveto)))

        self.g4id = np.unique(np.concatenate(self.g4id))
        self.set_timing()

    def set_timing(self,):
        """Set timing information in such a way to synchronize instructions for the TPC and nVeto"""

        # If no event_stop is specified set it to the maximum (-1=do all events)
        if self.config['entry_stop'] is None:
            self.config['entry_start'] = np.min(self.g4id)
            self.config['entry_stop'] = np.max(self.g4id) + 1
        log.debug('Entry stop set at %d, g4id min %d max %d'
                  % (self.config['entry_stop'], np.min(self.g4id), np.max(self.g4id)))

        # Convert rate from Hz to ns^-1
        rate = self.config['event_rate'] / 1e9
        # Add half interval to avoid time 0
        timings = np.random.uniform((self.config['entry_start'] + 0.5) / rate, 
                                    (self.config['entry_stop'] + 0.5) / rate, 
                                    self.config['entry_stop'] - self.config['entry_start'])
        timings = np.sort(timings).astype(np.int64)
        max_time = int((self.config['entry_stop'] + 0.5) / rate)

        # For tpc we have multiple instructions per g4id.
        if 'tpc' in self.config['targets']:
            i_timings = np.searchsorted(np.arange(self.config['entry_start'], self.config['entry_stop']),
                                        self.instructions_epix['g4id'])
            self.instructions_epix['time'] += timings[i_timings]

            extra_long = self.instructions_epix['time'] > max_time
            self.instructions_epix = self.instructions_epix[~extra_long]
            log.warning('Found and removing %d epix instructions later than maximum time %d'
                        % (extra_long.sum(), max_time))

        # nveto instruction doesn't carry physical time delay, so the time is overwritten
        if 'nveto' in self.config['targets']:
            i_timings = np.searchsorted(np.arange(self.config['entry_start'], self.config['entry_stop']),
                                        self.instructions_nveto['g4id'])
            self.instructions_nveto['time'] += timings[i_timings]

            extra_long = self.instructions_nveto['time'] > max_time
            self.instructions_nveto = self.instructions_nveto[~extra_long]
            log.warning('Found and removing %d nveto instructions later than maximum time %d'
                        % (extra_long.sum(), max_time))

    def check_instructions(self):
        if 'tpc' in self.config['targets']:
            # Let below cathode S1 instructions pass but remove S2 instructions
            m = (self.instructions_epix['z'] < - self.config['tpc_length']) & (self.instructions_epix['type'] == 2)
            self.instructions_epix = self.instructions_epix[~m]

            assert np.all(self.instructions_epix['x']**2 + self.instructions_epix['y']**2 <
                          self.config['tpc_radius']**2), \
                "Interation is outside the TPC"
            assert np.all(self.instructions_epix['z'] < 0.25), \
                "Interation is outside the TPC"
            assert np.all(self.instructions_epix['amp'] > 0), \
                "Interaction has zero size"
            assert all(self.instructions_epix['g4id'] >= self.config['entry_start'])
            assert all(self.instructions_epix['g4id'] < self.config['entry_stop'])

        if 'nveto' in self.config['targets']:
            assert all(self.instructions_nveto['g4id'] >= self.config['entry_start'])
            assert all(self.instructions_nveto['g4id'] < self.config['entry_stop'])

    def _setup(self):
        if 'tpc' in self.config['targets']:
            self.sim = ChunkRawRecords(self.config)
            self.sim_iter = self.sim(self.instructions_epix,
                                     time_zero=int((self.config['entry_start'] + 0.5) / self.config['event_rate'] * 1e9),
                                     progress_bar=True)

        if 'nveto' in self.config['targets']:
            self.sim_nv = ChunkRawRecords(self.config_nveto,
                                          rawdata_generator=RawDataOptical,
                                          channels=self.nveto_channels,
                                          timings=self.nveto_timings,)
            self.sim_nv.truth_buffer = np.zeros(10000, dtype=instruction_dtype + optical_extra_dtype
                                                + truth_extra_dtype + [('fill', bool)])

            assert '_first' in self.instructions_nveto.dtype.names, 'Require indexing info in optical ' \
                                                                    'instruction see optical extra dtype'
            assert all(self.instructions_nveto['type'] == 1), 'Only s1 type ' \
                                                              'is supported for generating rawdata from optical input'
            self.sim_nv_iter = self.sim_nv(self.instructions_nveto,
                                           time_zero=int((self.config['entry_start'] + 0.5) / self.config['event_rate'] * 1e9),
                                           progress_bar=True)

    def infer_dtype(self):
        dtype = dict([(data_type, instruction_dtype + truth_extra_dtype) if 'truth' in data_type
                      else (data_type, strax.raw_record_dtype(samples_per_record=strax.DEFAULT_RECORD_LENGTH))
                      for data_type in self.provides])
        return dtype

    def compute(self):
        log.debug('Full chain plugin calling compute')
        if 'tpc' in self.config['targets']:
            try:
                result = next(self.sim_iter)
            except StopIteration:
                if self.sim.source_finished():
                    log.debug('TPC instructions are already depleted')
                    result = dict([(data_type, np.zeros(0, self.dtype_for(data_type)))
                                    for data_type in self.provides if 'nv' not in data_type])
                    self.sim.chunk_time = self.sim_nv.chunk_time
                    self.sim.chunk_time_pre = self.sim_nv.chunk_time_pre
                else:
                    raise RuntimeError("Bug in getting source finished")

        if 'nveto' in self.config['targets']:
            try:
                result_nv = next(self.sim_nv_iter)
                result_nv['raw_records']['channel'] += self.config['channel_map']['nveto'][0]
            except StopIteration:
                if self.sim_nv.source_finished():
                    log.debug('nVeto instructions are already depleted')
                    result_nv = dict([(data_type.strip('_nv'), np.zeros(0, self.dtype_for(data_type)))
                                       for data_type in self.provides if 'nv' in data_type])
                    self.sim_nv.chunk_time = self.sim.chunk_time
                    self.sim_nv.chunk_time_pre = self.sim.chunk_time_pre
                else:
                    raise RuntimeError("Bug in getting source finished")

        chunk = {}
        for data_type in self.provides:
            if 'nv' in data_type:
                chunk[data_type] = self.chunk(
                    start=self.sim_nv.chunk_time_pre,
                    end=self.sim_nv.chunk_time,
                    data=result_nv[data_type.strip('_nv')],
                    data_type=data_type)
            else:
                chunk[data_type] = self.chunk(
                    start=self.sim.chunk_time_pre,
                    end=self.sim.chunk_time,
                    data=result[data_type],
                    data_type=data_type)

        self._sort_check([chunk[data_type].data for data_type in self.provides])

        return chunk

    def source_finished(self):
        """Return whether all instructions has been used."""
        source_finished = True
        if 'tpc' in self.config['targets']:
            source_finished &= self.sim.source_finished()
        if 'nveto' in self.config['targets']:
            source_finished &= self.sim_nv.source_finished()
        return source_finished


@export
class RawRecordsFromFaxnVeto(RawRecordsFromMcChain):
    provides = ('raw_records_nv', 'truth_nv')
    data_kind = immutabledict(zip(provides, provides))


@export
class RawRecordsFromMcChain1T(RawRecordsFromMcChain):
    provides = ('raw_records', 'truth')
    data_kind = immutabledict(zip(provides, provides))<|MERGE_RESOLUTION|>--- conflicted
+++ resolved
@@ -18,7 +18,6 @@
 
 
 instruction_dtype = [(('Waveform simulator event number.', 'event_number'), np.int32),
-<<<<<<< HEAD
                      (('Quanta type (S1 photons or S2 electrons)', 'type'), np.int8),
                      (('Time of the interaction [ns]', 'time'), np.int64),
                      (('X position of the cluster[cm]', 'x'), np.float32),
@@ -28,65 +27,32 @@
                      (('Recoil type of interaction.', 'recoil'), np.int8),
                      (('Energy deposit of interaction', 'e_dep'), np.float32),
                      (('Eventid like in geant4 output rootfile', 'g4id'), np.int32),
-                     (('Volume id giving the detector subvolume', 'vol_id'), np.int32)
-                     ]
+                     (('Volume id giving the detector subvolume', 'vol_id'), np.int32)]
+
 
 optical_extra_dtype = [(('first optical input index', '_first'), np.int32),
                        (('last optical input index +1', '_last'), np.int32)]
 
-truth_extra_dtype = [(('End time of the interaction [ns]', 'endtime'), np.int64),
-                     ('n_electron', np.float),
-                     ('n_photon', np.float), ('n_photon_bottom', np.float),
-                     ('t_first_photon', np.float), ('t_last_photon', np.float),
-                     ('t_mean_photon', np.float), ('t_sigma_photon', np.float),
-                     ('t_first_electron', np.float), ('t_last_electron', np.float),
-                     ('t_mean_electron', np.float), ('t_sigma_electron', np.float)]
+
+truth_extra_dtype = [
+    (('End time of the interaction [ns]', 'endtime'), np.int64),
+    (('Number of simulated electrons', 'n_electron'), np.float),
+    (('Number of detected photons', 'n_photon'), np.float),
+    (('number of photons detected in bottom array', 'n_photon_bottom'), np.float),
+    (('Arrival time of the first photon [ns]', 't_first_photon'), np.float),
+    (('Arrival time of the last photon [ns]', 't_last_photon'), np.float),
+    (('Mean time of the photons [ns]', 't_mean_photon'), np.float),
+    (('Standard deviation of photon arrival times [ns]', 't_sigma_photon'), np.float),
+    (('Arrival time of the first electron [ns]', 't_first_electron'), np.float),
+    (('Arrival time of the last electron [ns]', 't_last_electron'), np.float),
+    (('Mean time of the electrons [ns]', 't_mean_electron'), np.float),
+    (('Standard deviation of electron arrival times [ns]', 't_sigma_electron'), np.float)]
+
 
 logging.basicConfig(handlers=[logging.StreamHandler()])
 log = logging.getLogger('wfsim.interface')
 log.setLevel('WARNING')
 
-=======
-             (('Quanta type (S1 photons or S2 electrons)', 'type'), np.int8),
-             (('Time of the interaction [ns]', 'time'), np.int64),
-             (('X position of the cluster[cm]', 'x'), np.float32),
-             (('Y position of the cluster[cm]', 'y'), np.float32),
-             (('Z position of the cluster[cm]', 'z'), np.float32),
-             (('Number of quanta', 'amp'), np.int32),
-             (('Recoil type of interaction.', 'recoil'), np.int8),
-             (('Energy deposit of interaction', 'e_dep'), np.float32),
-             (('Eventid like in geant4 output rootfile', 'g4id'), np.int32),
-             (('Volume id giving the detector subvolume', 'vol_id'), np.int32)
-             ]
-
-truth_extra_dtype = [
-    (('End time of the interaction [ns]', 'endtime'),
-     np.int64),
-    (('Number of simulated electrons', 'n_electron'),
-     np.float),
-    (('Number of detected photons', 'n_photon'),
-     np.float),
-    (('number of photons detected in bottom array', 'n_photon_bottom'),
-     np.float),
-    (('Arrival time of the first photon [ns]', 't_first_photon'),
-     np.float),
-    (('Arrival time of the last photon [ns]', 't_last_photon'),
-     np.float),
-    (('Mean time of the photons [ns]', 't_mean_photon'),
-     np.float),
-    (('Standard deviation of photon arrival times [ns]', 't_sigma_photon'),
-     np.float),
-    (('Arrival time of the first electron [ns]', 't_first_electron'),
-     np.float),
-    (('Arrival time of the last electron [ns]', 't_last_electron'),
-     np.float),
-    (('Mean time of the electrons [ns]', 't_mean_electron'),
-     np.float),
-    (('Standard deviation of electron arrival times [ns]', 't_sigma_electron'),
-     np.float)]
-
-log = logging.getLogger('SimulationCore')
->>>>>>> d4b6b935
 
 def rand_instructions(c):
     """Random instruction generator function. This will be called by wfsim if you do not specify 
@@ -376,20 +342,12 @@
                  help="Duration of each chunk in seconds"),
     strax.Option('nchunk', default=10, track=False,
                  help="Number of chunks to simulate"),
-<<<<<<< HEAD
     strax.Option('fax_file', default=None, track=False,
                  help="Directory with fax instructions"), 
     strax.Option('fax_config', default='fax_config_nt_design.json'),
     strax.Option('fax_config_override', default=None,
                  help="Dictionary with configuration option overrides"),
     strax.Option('gain_model', default=('to_pe_per_run', 'to_pe_nt.npy'),
-=======
-    strax.Option('right_raw_extension', default=50000),
-    strax.Option('fax_config',
-                 default='fax_config_nt_design.json'),
-    strax.Option('gain_model',
-                 default=('to_pe_per_run', 'https://github.com/XENONnT/private_nt_aux_files/blob/master/sim_files/to_pe_nt.npy?raw=true'),
->>>>>>> d4b6b935
                  help='PMT gain model. Specify as (model_type, model_config).'),
     strax.Option('channel_map', track=False, type=immutabledict,
                  help="immutabledict mapping subdetector to (min, max) "
@@ -399,9 +357,6 @@
     strax.Option('n_top_pmts', track=False,
                  help="Number of pmts in top array. Provided by context"),
     strax.Option('right_raw_extension', default=100000),
-    strax.Option('timeout', default=1800,
-                 help="Terminate processing if any one mailbox receives "
-                      "no result for more than this many seconds"),
     strax.Option('seed', default=False, track=False,
                  help="Option for setting the seed of the random number generator used for"
                       "generation of the instructions"),
