--- conflicted
+++ resolved
@@ -235,20 +235,13 @@
 
             #if there is a (data driven!) map, load it. If not make it  from the pattern map
             if files['s1_lce_correction_map']:
-<<<<<<< HEAD
-                self.s1_lce_correction_map = make_map(files['s1_lce_correction_map'], fmt='json')
-=======
                 self.s1_lce_correction_map = make_map(files['s1_lce_correction_map'])
->>>>>>> b6c92aff
+
             else:
                 lymap = deepcopy(self.s1_pattern_map)
                 lymap.data['map'] = np.sum(lymap.data['map'][:][:][:], axis=3, keepdims=True)
                 lymap.__init__(lymap.data)
-<<<<<<< HEAD
-                self.s1_light_yield_map = lymap
-=======
                 self.s1_lce_correction_map = lymap
->>>>>>> b6c92aff
 
             # Garfield luminescence timing samples
             if config.get('s2_luminescence_model', False) == 'garfield':
