from copy import deepcopy
import logging
import numpy as np
import os.path as osp
import strax
from strax import exporter
import straxen


NT_AUX_INSTALLED = False
STRAX_AUX_INSTALLED = False

try:
    import ntauxfiles
    NT_AUX_INSTALLED = True
except (ModuleNotFoundError, ImportError):
    pass
try:
    import straxauxfiles
    STRAX_AUX_INSTALLED = True
except (ModuleNotFoundError, ImportError):
    pass


export, __all__ = exporter()
logging.basicConfig(handlers=[logging.StreamHandler()])
log = logging.getLogger('wfsim.resource')
log.setLevel('WARNING')


_cached_configs = dict()


@export
def load_config(config):
    """Create a Resource instance from the configuration

    Uses a cache to avoid re-creating instances from the same config
    """
    h = strax.deterministic_hash(Resource.config_to_file(config))
    if h in _cached_configs:
        return _cached_configs[h]
    result = Resource(config)
    _cached_configs[h] = result
    log.debug(f'Caching config file set {h}')
    return result


@export
class Resource:
    """
    Get the configs needed for running WFSim. Configs can be obtained in
        two ways:
        1. Get it directly from the mongo database. This only needs the
            name of the file.
        2. Load it with straxen get_resource, this can either:
            Download from a public repository
            Read from local cache
            Download from a private repository if credentials 
            are properly setup
    """
    @staticmethod
    def config_to_file(config):
        """
        Find and complete all file paths

        returns dictionary mapping item name to path
        """
        if config is None:
            config = dict()

        files = {}
        if config['detector'] == 'XENON1T':
            files.update({
                'photon_area_distribution': 'XENON1T_spe_distributions.csv',
                's1_lce_correction_map': 'XENON1T_s1_xyz_ly_kr83m_SR1_pax-680_fdc-3d_v0.json',
                's1_pattern_map': 'XENON1T_s1_xyz_patterns_interp_corrected_MCv2.1.0.json.gz',
                's2_correction_map': 'XENON1T_s2_xy_ly_SR1_v2.2.json',
                's2_pattern_map': 'XENON1T_s2_xy_patterns_top_corrected_MCv2.1.0.json.gz',
                'photon_ap_cdfs': 'x1t_pmt_afterpulse_config.pkl.gz',
                'fdc_3d': 'XENON1T_FDC_SR1_data_driven_time_dependent_3d_correction_tf_nn_part1_v1.json.gz',
                'ele_ap_pdfs': 'x1t_se_afterpulse_delaytime.pkl.gz',
                'noise_file': 'x1t_noise_170203_0850_00_small.npz'
            })

        elif config['detector'] == 'XENONnT':
            files.update({
                'photon_area_distribution': 'XENONnT_spe_distributions_20210305.csv',
                's1_pattern_map': 'XENONnT_s1_xyz_patterns_LCE_corrected_qes_MCva43fa9b_wires.pkl',
                's1_lce_correction_map': 'XENONnT_s1_xyz_LCE_corrected_qes_MCva43fa9b_wires.json.gz',
                's2_pattern_map': 'XENONnT_s2_xy_patterns_LCE_corrected_qes_MCva43fa9b_wires.pkl',
                's2_correction_map': 'XENONnT_s2_xy_correction_corrected_qes_MCva43fa9b_wires.json.gz',
                'photon_ap_cdfs': 'XENONnT_pmt_afterpulse_config_012605.json.gz',
                's2_luminescence': 'XENONnT_GARFIELD_B1d5n_C30n_G1n_A6d5p_T1d5n_PMTs1d5n_FSR0d95n.npz',
                'gas_gap_map': 'gas_gap_warping_map_January_2021.pkl',
                'ele_ap_pdfs': 'x1t_se_afterpulse_delaytime.pkl.gz',
                'noise_file': 'x1t_noise_170203_0850_00_small.npz',
<<<<<<< HEAD
                'cable_map': 'xenonnt_cable_map.csv',
=======
                'fdc_3d': 'XnT_3D_FDC_xyt_dummy_all_zeros_v0.1.json.gz',
>>>>>>> b6c92aff
                'field_dependencies_map': '',
                's1_time_spline': 'XENONnT_s1_proponly_va43fa9b_wires_20200625.json.gz',
             })

        elif config['detector'] == 'XENONnT_neutron_veto':
            files.update({
                'photon_area_distribution': 'XENONnT_spe_distributions_nveto_013071.csv',
                'nv_pmt_qe': 'nveto_pmt_qe.json',
                'noise_file': 'xnt_noise_nveto_014901.npz'
            })

        else:
            raise ValueError(f"Unsupported detector {config['detector']}")

        # Allowing user to replace default with specified files
        for k in set(config).intersection(files):
            files[k] = config[k]

        commit = 'master'  # Replace this by a commit hash if you feel solid and responsible
        if config.get('url_base', False):
            files['url_base'] = config['url_base']
        elif config['detector'] == "XENON1T":
            files['url_base'] = f'https://raw.githubusercontent.com/XENONnT/strax_auxiliary_files/{commit}/sim_files'
        else:
            files['url_base'] = f'https://raw.githubusercontent.com/XENONnT/private_nt_aux_files/{commit}/sim_files'

        return files

    @staticmethod
    def get_file_path(base, fname):
        """Find the full path to the resource file
        Try 4 methods in the following order
        1. The base is not url, return base + name
        2. If ntauxfiles (straxauxfiles) is installed, return will be package dir + name
           pip install won't work, try python setup.py in the packages
        3. Download the latest version using straxen mongo downloader from database,
           return the cached file path + md5
        4. Download using straxen get_resource from the url (github raw)
           simply return base + name
            Be careful with the forth options, straxen creates
            cache files that might not be updated with the latest github commit.

        """
        if not fname:
            log.warning(f"A file has value False, assuming this is intentional.")
            return

        if fname.startswith('/'):
            log.warning(f"Using local file {fname} for a resource. "
                        f"Do not set this as a default or TravisCI tests will break")
            return fname
        
        if base.startswith('/'):
            log.warning(f"Using local folder {base} for all resources. "
                        f"Do not set this as a default or TravisCI tests will break")
            return osp.join(base, fname)

        if NT_AUX_INSTALLED:
            # You might want to use this, for example if you are a developer
            if fname in ntauxfiles.list_private_files():
                log.warning(f"Using the private repo to load {fname} locally")
                fpath = ntauxfiles.get_abspath(fname)
                log.info(f"Loading {fname} is successfully from {fpath}")
                return fpath

        if STRAX_AUX_INSTALLED:
            if fname in straxauxfiles.list_aux_files():
                log.warning(f"Using the public repo to load {fname} locally")
                fpath = straxauxfiles.get_abspath(fname)
                log.info(f"Loading {fname} is successfully from {fpath}")
                return fpath

        try:
            # https://straxen.readthedocs.io/en/latest/config_storage.html
            # downloading-xenonnt-files-from-the-database  # noqa

            # we need to add the straxen.MongoDownloader() in this
            # try: except NameError: logic because the NameError
            # gets raised if we don't have access to utilix.
            downloader = straxen.MongoDownloader()
            # FileNotFoundError, ValueErrors can be raised if we
            # cannot load the requested config
            fpath = downloader.download_single(fname)
            log.warning(f"Loading {fname} from mongo downloader")
            return fname  # Keep the name and let get_resource do its thing

        except (FileNotFoundError, ValueError, NameError, AttributeError):
            log.info(f"Mongo downloader not possible or does not have {fname}")

        # We cannot download the file from the database. We need to
        # try to get a placeholder file from a URL.
        furl = osp.join(base, fname)
        log.warning(f'{fname} did not download, trying download from {base}')
        return furl

    def __init__(self, config=None):
        files = self.config_to_file(config)
        log.debug('Getting\n' + '\n'.join([f'{k}: {v}' for k, v in files.items()]))

        for k, v in files.items():
            if isinstance(v, list):
                # It's a dummy map call, do nothing
                continue
            if k == 'url_base':
                continue
            if v == '':
                log.warning(f'{k} has no path so this config file is set to None')
                files[k] = None
                continue

            log.debug(f'Obtaining {k} from {v}')
            files[k] = self.get_file_path(files['url_base'], v)

        if config.get('detector', 'XENONnT') == 'XENON1T':
            self.s1_pattern_map = make_map(files['s1_pattern_map'], fmt='json.gz')
            self.s1_lce_correction_map = make_map(files['s1_lce_correction_map'], fmt='json')
            self.s2_correction_map = make_map(files['s2_correction_map'], fmt='json')
            self.s2_pattern_map = make_map(files['s2_pattern_map'], fmt='json.gz')
            self.fdc_3d = make_map(files['fdc_3d'], fmt='json.gz')

            # Gas gap warping map
            if config.get('enable_gas_gap_warping', False):
                self.gas_gap_length = make_map(["constant dummy", 0.25, [254, ]])

            # Photon After Pulses
            if config.get('enable_pmt_afterpulses', False):
                self.uniform_to_pmt_ap = straxen.get_resource(files['photon_ap_cdfs'], fmt='pkl.gz')

            # Electron After Pulses
            if config.get('enable_electron_afterpulses', False):
                self.uniform_to_ele_ap = straxen.get_resource(files['ele_ap_pdfs'], fmt='pkl.gz')

        elif config.get('detector', 'XENONnT') == 'XENONnT':
            self.s1_pattern_map = make_map(files['s1_pattern_map'], fmt='pkl')
            self.s2_pattern_map = make_map(files['s2_pattern_map'], fmt='pkl')
            self.s2_correction_map = make_map(files['s2_correction_map'])

            #if there is a (data driven!) map, load it. If not make it  from the pattern map
            if files['s1_lce_correction_map']:
                self.s1_lce_correction_map = make_map(files['s1_lce_correction_map'])
            else:
                lymap = deepcopy(self.s1_pattern_map)
                lymap.data['map'] = np.sum(lymap.data['map'][:][:][:], axis=3, keepdims=True)
                lymap.__init__(lymap.data)
                self.s1_lce_correction_map = lymap

            # Garfield luminescence timing samples
            if config.get('s2_luminescence_model', False) == 'garfield':
                s2_luminescence_map = straxen.get_resource(files['s2_luminescence'], fmt='npy_pickle')['arr_0']
                # Get directly the map for the simulated level
                liquid_level_available = np.unique(s2_luminescence_map['ll'])  # available levels (cm)
                liquid_level = config['gate_to_anode_distance'] - config['elr_gas_gap_length']  # cm
                liquid_level = min(liquid_level_available, key=lambda x: abs(x - liquid_level))
                self.s2_luminescence = s2_luminescence_map[s2_luminescence_map['ll'] == liquid_level]

            if config.get('field_distortion_on', False):
                self.fdc_3d = make_map(files['fdc_3d'], fmt='json.gz')

            # Gas gap warping map
            if config.get('enable_gas_gap_warping', False):
                gas_gap_map = straxen.get_resource(files['gas_gap_map'], fmt='pkl')
                self.gas_gap_length = lambda positions: gas_gap_map.lookup(*positions.T)

            # Field dependencies 
            # This config entry a dictionary of 5 items
            if any(config['enable_field_dependencies'].values()):
                field_dependencies_map = make_map(files['field_dependencies_map'], fmt='json.gz')

                def rz_map(z, xy, **kwargs):
                    r = np.sqrt(xy[:, 0]**2 + xy[:, 1]**2)
                    return field_dependencies_map(np.array([r, z]).T, **kwargs)
                self.field_dependencies_map = rz_map

            # Photon After Pulses
            if config.get('enable_pmt_afterpulses', False):
                self.uniform_to_pmt_ap = straxen.get_resource(files['photon_ap_cdfs'], fmt='json.gz')

            # S1 photon timing splines
            if config.get('s1_time_spline', False):
                self.s1_optical_propagation_spline = make_map(files['s1_time_spline'], fmt='json.gz',
                                                              method='RegularGridInterpolator')

            # Electron After Pulses
            if config.get('enable_electron_afterpulses', False):
                self.uniform_to_ele_ap = straxen.get_resource(files['ele_ap_pdfs'], fmt='pkl.gz')

            # Daq channel map
            if config.get('daq_board_async', False):
                self.cable_map = straxen.get_resource(files['cable_map'], fmt='csv')

        elif config.get('detector', 'XENONnT') == 'XENONnT_neutron_veto':
            # Neutron veto PMT QE as function of wavelength
                self.nv_pmt_qe = straxen.get_resource(files['nv_pmt_qe'], fmt='json')

        # SPE area distributions
        self.photon_area_distribution = straxen.get_resource(files['photon_area_distribution'], fmt='csv')

        # Noise sample
        if config.get('enable_noise', False):
            self.noise_data = straxen.get_resource(files['noise_file'], fmt='npy')['arr_0']
            n_channels = len(self.noise_data[0])
            log.warning(f'Using noise data {files["noise_file"]} with {n_channels} channels for {config["detector"]}')

        log.debug(f'{self.__class__.__name__} fully initialized')


def make_map(map_file, fmt=None, method='WeightedNearestNeighbors'):
    """Fetch and make an instance of InterpolatingMap based on map_file
    Alternatively map_file can be a list of ["constant dummy", constant: int, shape: list]
    return an instance of  DummyMap"""

    if isinstance(map_file, list):
        assert map_file[0] == 'constant dummy', ('Alternative file input can only be '
                                                 '("constant dummy", constant: int, shape: list')
        return DummyMap(map_file[1], map_file[2])

    elif isinstance(map_file, str):
        if fmt is None:
            fmt = parse_extension(map_file)

        log.debug(f'Initialize map interpolator for file {map_file}')
        map_data = straxen.get_resource(map_file, fmt=fmt)
        return straxen.InterpolatingMap(map_data, method=method)

    else:
        raise TypeError("Can't handle map_file except a string or a list")


@export
class DummyMap:
    """Return constant results
        the length match the length of input
        but from the second dimensions the shape is user defined input
    """
    def __init__(self, const, shape=()):
        self.const = const
        self.shape = shape

    def __call__(self, x, **kwargs):
        shape = [len(x)] + list(self.shape)
        return np.ones(shape) * self.const

    def reduce_last_dim(self):
        assert len(self.shape) >= 1, 'Need at least 1 dim to reduce further'
        const = self.const * self.shape[-1]
        shape = list(self.shape)
        shape[-1] = 1

        return DummyMap(const, shape)


##
# Copy from https://github.com/XENONnT/private_nt_aux_files
##
def parse_extension(name):
    """Get the extention from a file name. If zipped or tarred, can contain a dot"""
    split_name = name.split('.')
    if len(split_name) == 2:
        fmt = split_name[-1]
    elif len(split_name) > 2 and 'gz' in name:
        fmt = '.'.join(split_name[-2:])
    else:
        fmt = split_name[-1]
    log.warning(f'Using {fmt} for unspecified {name}')
    return fmt<|MERGE_RESOLUTION|>--- conflicted
+++ resolved
@@ -95,11 +95,8 @@
                 'gas_gap_map': 'gas_gap_warping_map_January_2021.pkl',
                 'ele_ap_pdfs': 'x1t_se_afterpulse_delaytime.pkl.gz',
                 'noise_file': 'x1t_noise_170203_0850_00_small.npz',
-<<<<<<< HEAD
                 'cable_map': 'xenonnt_cable_map.csv',
-=======
                 'fdc_3d': 'XnT_3D_FDC_xyt_dummy_all_zeros_v0.1.json.gz',
->>>>>>> b6c92aff
                 'field_dependencies_map': '',
                 's1_time_spline': 'XENONnT_s1_proponly_va43fa9b_wires_20200625.json.gz',
              })
