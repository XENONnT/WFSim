--- conflicted
+++ resolved
@@ -68,14 +68,6 @@
 
         # Allowing user to replace default with specified files
         for k in set(config).intersection(files):
-<<<<<<< HEAD
-            files[k] = config[k]  # Allowing user to replace default with specified files
-        commit = 'master'   # Replace this by a commit hash if you feel solid and responsible
-        if config['detector'] == "XENON1T":
-            url_base = f'https://raw.githubusercontent.com/XENONnT/strax_auxiliary_files/{commit}/sim_files'
-        if config['detector'] == "XENONnT":
-            url_base = f'/Users/petergaemers/Desktop/python/private_nt_aux_files/sim_files'
-=======
             files[k] = config[k]
 
         commit = 'master'  # Replace this by a commit hash if you feel solid and responsible
@@ -85,7 +77,6 @@
             url_base = f'https://raw.githubusercontent.com/XENONnT/strax_auxiliary_files/{commit}/sim_files'
         elif config['detector'] == "XENONnT":
             url_base = f'https://raw.githubusercontent.com/XENONnT/WFSim/{commit}/files'
->>>>>>> 2c614b0f
 
         for k, v in files.items():
             if isinstance(v, list):
@@ -123,11 +114,8 @@
                     log.warning(f'{k} did not download, trying {raw_url}')
                     files[k] = raw_url
             log.debug(f'Downloaded {k} successfully')
-<<<<<<< HEAD
-=======
-
+                             
         self.photon_area_distribution = straxen.get_resource(files['photon_area_distribution'], fmt='csv')
->>>>>>> 2c614b0f
 
         if config['detector'] == 'XENON1T':
             self.s1_pattern_map = make_map(files['s1_pattern_map'], fmt='json.gz')
@@ -193,16 +181,9 @@
 
         log.debug(f'{self.__class__.__name__} fully initialized')
 
-<<<<<<< HEAD
-def make_map(map_file: str, fmt='text'):
-    map_data = straxen.get_resource(map_file, fmt=fmt)
-    return straxen.InterpolatingMap(map_data)
-
-=======
-def make_map(map_file, fmt='text'):
+    def make_map(map_file, fmt='text'):
     """
     Fetch and make an instance of InterpolatingMap based on map_file
->>>>>>> 2c614b0f
 
     Alternativly map_file can be a list of ["constant dummy", constant: int, shape: list]
         return an instance of  DummyMap
