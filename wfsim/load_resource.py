from copy import deepcopy
import os.path as osp

import numpy as np
import strax
import straxen
import logging
log = logging.getLogger('load_resource')

_cached_configs = dict()

def load_config(config):
    """Create a Resource instance from the configuration

    Uses a cache to avoid re-creating instances from the same config
    """
    h = strax.deterministic_hash(config)
    if h in _cached_configs:
        return _cached_configs[h]
    result = Resource(config)
    _cached_configs[h] = result
    return result


class Resource:
    """
    Get the configs needed for running WFSim. Configs can be obtained in
        two ways:
        1. Get it directly from the mongo database. This only needs the
            name of the file.
        2. Load it with straxen get_resource, this can either:
            Download from a public repository
            Read from local cache
            Download from a private repository if credentials 
            are properly setup
    """
    def __init__(self, config=None):
        log.debug(f'Getting {config}')
        if config is None:
            config = dict()

        files = {
            'ele_ap_pdfs': 'x1t_se_afterpulse_delaytime.pkl.gz',
            'noise_file': 'x1t_noise_170203_0850_00_small.npz',
        }
        if config['detector'] == 'XENON1T':
            files.update({
                'photon_area_distribution': 'XENON1T_spe_distributions.csv',
                's1_light_yield_map': 'XENON1T_s1_xyz_ly_kr83m_SR1_pax-680_fdc-3d_v0.json',
                's1_pattern_map': 'XENON1T_s1_xyz_patterns_interp_corrected_MCv2.1.0.json.gz',
                's2_light_yield_map': 'XENON1T_s2_xy_ly_SR1_v2.2.json',
                's2_pattern_map': 'XENON1T_s2_xy_patterns_top_corrected_MCv2.1.0.json.gz',
                'photon_ap_cdfs': 'x1t_pmt_afterpulse_config.pkl.gz',
                'fdc_3d': 'XENON1T_FDC_SR1_data_driven_time_dependent_3d_correction_tf_nn_part1_v1.json.gz',
            })
        elif config['detector'] == 'XENONnT':
            files.update({
                'photon_area_distribution': 'XENONnT_spe_distributions.csv',
                's1_pattern_map': 'XENONnT_s1_xyz_patterns_LCE_corrected_qes_MCva43fa9b_wires.pkl',
                's2_pattern_map': 'XENONnT_s2_xy_patterns_LCE_corrected_qes_MCva43fa9b_wires.pkl',
                'photon_ap_cdfs': 'xnt_pmt_afterpulse_config.pkl.gz',
                's2_luminescence': 'XENONnT_s2_garfield_luminescence_distribution_v0.pkl.gz',
                'gas_gap_map': 'gas_gap_warping_map_January_2021.pkl',
                'nv_pmt_qe_file': 'nveto_pmt_qe.json'
            })
        else:
            raise ValueError(f"Unsupported detector {config['detector']}")

        # Allowing user to replace default with specified files
        for k in set(config).intersection(files):
            files[k] = config[k]

        commit = 'master'  # Replace this by a commit hash if you feel solid and responsible
        if config.get('url_base', False):
            url_base = config['url_base']
        elif config['detector'] == "XENON1T":
            url_base = f'https://raw.githubusercontent.com/XENONnT/strax_auxiliary_files/{commit}/sim_files'
        elif config['detector'] == "XENONnT":
            url_base = f'https://raw.githubusercontent.com/XENONnT/WFSim/{commit}/files'

        for k, v in files.items():
            if isinstance(v, list):
                continue
            log.debug(f'Obtaining {k} from {v}')
            if v.startswith('/'):
                log.warning(f"WARNING: Using local file {v} for a resource. "
                            f"Do not set this as a default or TravisCI tests will break")
                continue
            try:
                # First try downloading it via
                # https://straxen.readthedocs.io/en/latest/config_storage.html
                # downloading-xenonnt-files-from-the-database  # noqa

                # we need to add the straxen.MongoDownloader() in this
                # try: except NameError: logic because the NameError
                # gets raised if we don't have access to utilix.
                downloader = straxen.MongoDownloader()
                # FileNotFoundError, ValueErrors can be raised if we
                # cannot load the requested config
                downloaded_file = downloader.download_single(v)
                files[k] = downloaded_file
            except (FileNotFoundError, ValueError, NameError, AttributeError):
                try:
                    log.warning(f"Trying to use the private repo to load {v} locally")
                    # You might want to use this, for example if you are a developer
                    import ntauxfiles
                    files[k] = ntauxfiles.get_abspath(v)
                    log.info(f"Loading {v} is successfully from {files[k]}")
                except (ModuleNotFoundError, ImportError, FileNotFoundError):
                    log.info(f"ntauxfiles is not installed or does not have {v}")
                    # We cannot download the file from the database. We need to
                    # try to get a placeholder file from a URL.
                    raw_url = osp.join(url_base, v)
                    log.warning(f'{k} did not download, trying {raw_url}')
                    files[k] = raw_url
            log.debug(f'Downloaded {k} successfully')

        if config['detector'] == 'XENON1T':
            self.s1_pattern_map = make_map(files['s1_pattern_map'], fmt='json.gz')
            self.s1_light_yield_map = make_map(files['s1_light_yield_map'], fmt='json')
            self.s2_light_yield_map = make_map(files['s2_light_yield_map'], fmt='json')
            self.s2_pattern_map = make_map(files['s2_pattern_map'], fmt='json.gz')

            # Garfield luminescence timing samples
            if config['s2_luminescence_model'] == 'garfield':
                raise NotImplementedError

            # Gas gap warping map
            if config['enable_gas_gap_warping']:
                self.gas_gap_length = make_map(["constant dummy", 0.25, [254,]])

            # Photon After Pulses
            if config['enable_pmt_afterpulses']:
                self.uniform_to_pmt_ap = straxen.get_resource(files['photon_ap_cdfs'], fmt='pkl.gz')

        if config['detector'] == 'XENONnT':
            self.s1_pattern_map = make_map(files['s1_pattern_map'], fmt='pkl')
            if isinstance(self.s1_pattern_map, DummyMap):
                self.s1_light_yield_map = self.s1_pattern_map.reduce_last_dim()
            else:
                lymap = deepcopy(self.s1_pattern_map)
                lymap.data['map'] = np.sum(lymap.data['map'][:][:][:], axis=3, keepdims=True)
                lymap.__init__(lymap.data)
                self.s1_light_yield_map = lymap

            self.s2_pattern_map = make_map(files['s2_pattern_map'], fmt='pkl')
            if isinstance(self.s2_pattern_map, DummyMap):
                self.s2_light_yield_map = self.s2_pattern_map.reduce_last_dim()
            else:
                lymap = deepcopy(self.s2_pattern_map)
                lymap.data['map'] = np.sum(lymap.data['map'][:][:], axis=2, keepdims=True)
                lymap.__init__(lymap.data)
                self.s2_light_yield_map = lymap

            # Garfield luminescence timing samples
            if config['s2_luminescence_model'] == 'garfield':
                self.s2_luminescence = straxen.get_resource(files['s2_luminescence'], fmt='pkl.gz')

            # Gas gap warping map
            if config['enable_gas_gap_warping']:
                gas_gap_map = straxen.get_resource(files['gas_gap_map'], fmt='pkl')
                self.gas_gap_length = lambda positions: gas_gap_map.lookup(*positions.T)

<<<<<<< HEAD
            # Insensitive volume
            if config['enable_insensitive_volume']:
                self.survival_probability = make_map(files['survival_probability'], fmt='json.gz')
=======
            # Photon After Pulses
            if config['enable_pmt_afterpulses']:
                self.uniform_to_pmt_ap = straxen.get_resource(files['photon_ap_cdfs'], fmt='json.gz')
>>>>>>> e2fc8b87

        # Spe area distributions
        self.photon_area_distribution = straxen.get_resource(files['photon_area_distribution'], fmt='csv')

        # 3d field distortion map
        if config['field_distortion_on']:
            self.fdc_3d = make_map(files['fdc_3d'], fmt='json.gz')

        # Electron After Pulses compressed, haven't figure out how pkl.gz works
        if config['enable_electron_afterpulses']:
            self.uniform_to_ele_ap = straxen.get_resource(files['ele_ap_pdfs'], fmt='pkl.gz')

        # Noise sample
        if config['enable_noise']:
            self.noise_data = straxen.get_resource(files['noise_file'], fmt='npy')['arr_0'].flatten()

        # nVeto PMT Q.E.
        if config['neutron_veto']:
            self.nv_pmt_qe_data = straxen.get_resource(files['nv_pmt_qe_file'], fmt='json')

        log.debug(f'{self.__class__.__name__} fully initialized')

def make_map(map_file, fmt='text'):
    '''Fetch and make an instance of InterpolatingMap based on map_file
    Alternativly map_file can be a list of ["constant dummy", constant: int, shape: list]
    return an instance of  DummyMap'''
        
    if isinstance(map_file, list):
        assert map_file[0] == 'constant dummy', ('Alternative file input can only be '
            '("constant dummy", constant: int, shape: list')
        return DummyMap(map_file[1], map_file[2])

    elif isinstance(map_file, str):
        map_data = straxen.get_resource(map_file, fmt=fmt)
        return straxen.InterpolatingMap(map_data)
    
    else:
        raise TypeError("Can't handle map_file except a string or a list")

class DummyMap():
    """Return constant results
        the length match the length of input
        but from the second dimensions the shape is user defined input
    """
    def __init__(self, const, shape=()):
        self.const = const
        self.shape = shape
    def __call__(self, x):
        shape = [len(x)] + list(self.shape)
        return np.ones(shape) * self.const
    def reduce_last_dim(self):
        assert len(self.shape) >= 1, 'Need at least 1 dim to reduce further'
        const = self.const * self.shape[-1]
        shape = list(self.shape)
        shape[-1] = 1

        return DummyMap(const, shape)

def clear_cached_configs():
    """Loop over the config cache and release some of the memory
    DO NOT use this function unless you know what you are doing
    Mostly because I don't fully understand how this works
    But also, many objects are still occupying memory due to obscure references
    """

    def deep_clear(d, depth=5):
        if depth <= 0:
            return

        if isinstance(d, straxen.InterpolatingMap):
            deep_clear(d.__dict__, depth=depth)

        elif isinstance(d, straxen.InterpolateAndExtrapolate):
            deep_clear(d.__dict__, depth=depth)

        elif isinstance(d, dict):
            for key, item in d.items():
                deep_clear(item, depth=depth-1)
                d[key] = None

    for h, r in _cached_configs.items():
        deep_clear(r.__dict__)<|MERGE_RESOLUTION|>--- conflicted
+++ resolved
@@ -161,15 +161,13 @@
                 gas_gap_map = straxen.get_resource(files['gas_gap_map'], fmt='pkl')
                 self.gas_gap_length = lambda positions: gas_gap_map.lookup(*positions.T)
 
-<<<<<<< HEAD
             # Insensitive volume
             if config['enable_insensitive_volume']:
                 self.survival_probability = make_map(files['survival_probability'], fmt='json.gz')
-=======
+
             # Photon After Pulses
             if config['enable_pmt_afterpulses']:
                 self.uniform_to_pmt_ap = straxen.get_resource(files['photon_ap_cdfs'], fmt='json.gz')
->>>>>>> e2fc8b87
 
         # Spe area distributions
         self.photon_area_distribution = straxen.get_resource(files['photon_area_distribution'], fmt='csv')
