from copy import deepcopy
import os.path as osp

import numpy as np
import strax
import straxen
import logging
logging.basicConfig(handlers=[
    # logging.handlers.WatchedFileHandler('wfsim.log'),
    logging.StreamHandler()])
log = logging.getLogger('wfsim.resource')
log.setLevel('WARNING')

_cached_configs = dict()


def load_config(config):
    """Create a Resource instance from the configuration

    Uses a cache to avoid re-creating instances from the same config
    """
    h = strax.deterministic_hash(Resource.file_config(config))
    if h in _cached_configs:
        return _cached_configs[h]
    result = Resource(config)
    _cached_configs[h] = result
    log.debug(f'Caching config file set {h}')
    return result


class Resource:
    """
    Get the configs needed for running WFSim. Configs can be obtained in
        two ways:
        1. Get it directly from the mongo database. This only needs the
            name of the file.
        2. Load it with straxen get_resource, this can either:
            Download from a public repository
            Read from local cache
            Download from a private repository if credentials 
            are properly setup
    """
    @staticmethod
    def file_config(config):
        """
        Find and complete all file paths

        returns dictionary mapping item name to path
        """
        if config is None:
            config = dict()

        files = {}
        if config['detector'] == 'XENON1T':
            files.update({
                'photon_area_distribution': 'XENON1T_spe_distributions.csv',
                's1_light_yield_map': 'XENON1T_s1_xyz_ly_kr83m_SR1_pax-680_fdc-3d_v0.json',
                's1_pattern_map': 'XENON1T_s1_xyz_patterns_interp_corrected_MCv2.1.0.json.gz',
                's2_correction_map': 'XENON1T_s2_xy_ly_SR1_v2.2.json',
                's2_pattern_map': 'XENON1T_s2_xy_patterns_top_corrected_MCv2.1.0.json.gz',
                'photon_ap_cdfs': 'x1t_pmt_afterpulse_config.pkl.gz',
                'fdc_3d': 'XENON1T_FDC_SR1_data_driven_time_dependent_3d_correction_tf_nn_part1_v1.json.gz',
                'ele_ap_pdfs': 'x1t_se_afterpulse_delaytime.pkl.gz',
                'noise_file': 'x1t_noise_170203_0850_00_small.npz'
            })

        elif config['detector'] == 'XENONnT':
            files.update({
                'photon_area_distribution': 'XENONnT_spe_distributions_20210305.csv',
                's1_pattern_map': 'XENONnT_s1_xyz_patterns_LCE_corrected_qes_MCva43fa9b_wires.pkl',
                's2_pattern_map': 'XENONnT_s2_xy_patterns_LCE_corrected_qes_MCva43fa9b_wires.pkl',
                's2_correction_map': 'XENONnT_s2_xy_correction_corrected_qes_MCva43fa9b_wires.json.gz',
                'photon_ap_cdfs': 'XENONnT_pmt_afterpulse_config_012605.json.gz',
                's2_luminescence': 'XENONnT_GARFIELD_B1d5n_C30n_G1n_A6d5p_T1d5n_PMTs1d5n_FSR0d95n.npz',
                'gas_gap_map': 'gas_gap_warping_map_January_2021.pkl',
                'ele_ap_pdfs': 'x1t_se_afterpulse_delaytime.pkl.gz',
                'noise_file': 'x1t_noise_170203_0850_00_small.npz',
                'field_dependencies_map': '',
                's1_time_spline': '',
             })
        elif config['detector'] == 'XENONnT_neutron_veto':
            files.update({
                'photon_area_distribution': 'XENONnT_spe_distributions_nveto_013071.csv',
                'nv_pmt_qe': 'nveto_pmt_qe.json',
                'noise_file': 'xnt_noise_nveto_014901.npz'
            })
        else:
            raise ValueError(f"Unsupported detector {config['detector']}")

        # Allowing user to replace default with specified files
        for k in set(config).intersection(files):
            files[k] = config[k]

        commit = 'master'  # Replace this by a commit hash if you feel solid and responsible
        if config.get('url_base', False):
            files['url_base'] = config['url_base']
        elif config['detector'] == "XENON1T":
            files['url_base'] = f'https://raw.githubusercontent.com/XENONnT/strax_auxiliary_files/{commit}/sim_files'
        else:
            files['url_base'] = f'https://raw.githubusercontent.com/XENONnT/private_nt_aux_files/{commit}/sim_files'

        return files

    def __init__(self, config=None):
        files = self.file_config(config)
        log.debug('Getting\n' + '\n'.join([f'{k}: {v}' for k, v in files.items()]))

        for k, v in files.items():
            if isinstance(v, list):
                continue
            if k == 'url_base':
                continue
            log.debug(f'Obtaining {k} from {v}')
            if v.startswith('/'):
                log.warning(f"WARNING: Using local file {v} for a resource. "
                            f"Do not set this as a default or TravisCI tests will break")
                continue
            try:
                # First try downloading it via
                # https://straxen.readthedocs.io/en/latest/config_storage.html
                # downloading-xenonnt-files-from-the-database  # noqa

                # we need to add the straxen.MongoDownloader() in this
                # try: except NameError: logic because the NameError
                # gets raised if we don't have access to utilix.
                downloader = straxen.MongoDownloader()
                # FileNotFoundError, ValueErrors can be raised if we
                # cannot load the requested config
                downloaded_file = downloader.download_single(v)
                files[k] = downloaded_file
            except (FileNotFoundError, ValueError, NameError, AttributeError):
                try:
                    log.warning(f"Trying to use the private repo to load {v} locally")
                    # You might want to use this, for example if you are a developer
                    import ntauxfiles
                    files[k] = ntauxfiles.get_abspath(v)
                    log.info(f"Loading {v} is successfully from {files[k]}")
                except (ModuleNotFoundError, ImportError, FileNotFoundError):
                    log.info(f"ntauxfiles is not installed or does not have {v}")
                    # We cannot download the file from the database. We need to
                    # try to get a placeholder file from a URL.
                    raw_url = osp.join(files['url_base'], v)
                    log.warning(f'{k} did not download, trying {raw_url}')
                    files[k] = raw_url
            log.debug(f'Downloaded {k} successfully')

        if config.get('detector', 'XENONnT') == 'XENON1T':
            self.s1_pattern_map = make_map(files['s1_pattern_map'], fmt='json.gz')
            self.s1_light_yield_map = make_map(files['s1_light_yield_map'], fmt='json')
            self.s2_correction_map = make_map(files['s2_correction_map'], fmt='json')
            self.s2_pattern_map = make_map(files['s2_pattern_map'], fmt='json.gz')
            self.fdc_3d = make_map(files['fdc_3d'], fmt='json.gz')

            # Gas gap warping map
            if config.get('enable_gas_gap_warping', False):
                self.gas_gap_length = make_map(["constant dummy", 0.25, [254, ]])

            # Photon After Pulses
            if config.get('enable_pmt_afterpulses', False):
                self.uniform_to_pmt_ap = straxen.get_resource(files['photon_ap_cdfs'], fmt='pkl.gz')

            # Electron After Pulses
            if config.get('enable_electron_afterpulses', False):
                self.uniform_to_ele_ap = straxen.get_resource(files['ele_ap_pdfs'], fmt='pkl.gz')

        elif config.get('detector', 'XENONnT') == 'XENONnT':
            self.s1_pattern_map = make_map(files['s1_pattern_map'], fmt='pkl')
            if isinstance(self.s1_pattern_map, DummyMap):
                self.s1_light_yield_map = self.s1_pattern_map.reduce_last_dim()
            else:
                lymap = deepcopy(self.s1_pattern_map)
                lymap.data['map'] = np.sum(lymap.data['map'][:][:][:], axis=3, keepdims=True)
                lymap.__init__(lymap.data)
                self.s1_light_yield_map = lymap

            self.s2_pattern_map = make_map(files['s2_pattern_map'], fmt='pkl')
            self.s2_correction_map = make_map(files['s2_correction_map'], fmt='json.gz')

            # Garfield luminescence timing samples
            if config.get('s2_luminescence_model', False) == 'garfield':
                s2_luminescence_map = straxen.get_resource(files['s2_luminescence'], fmt='npy_pickle')['arr_0']
                # Get directly the map for the simulated level
                liquid_level_available = np.unique(s2_luminescence_map['ll'])  # available levels (cm)
                liquid_level = config['gate_to_anode_distance'] - config['elr_gas_gap_length']  # cm
                liquid_level = min(liquid_level_available, key=lambda x: abs(x - liquid_level))
                self.s2_luminescence = s2_luminescence_map[s2_luminescence_map['ll'] == liquid_level]

            if config.get('field_distortion_on', False):
                self.fdc_3d = make_map(files['fdc_3d'], fmt='json.gz')

            # Gas gap warping map
            if config.get('enable_gas_gap_warping', False):
                gas_gap_map = straxen.get_resource(files['gas_gap_map'], fmt='pkl')
                self.gas_gap_length = lambda positions: gas_gap_map.lookup(*positions.T)

            # Field dependencies 
            # This config entry a dictionary of 5 items
            if any(config['enable_field_dependencies'].values()):
                field_dependencies_map = make_map(files['field_dependencies_map'], fmt='json.gz')

                def rz_map(z, xy, **kwargs):
                    r = np.sqrt(xy[:, 0]**2 + xy[:, 1]**2)
                    return field_dependencies_map(np.array([r, z]).T, **kwargs)
                self.field_dependencies_map = rz_map

            # Photon After Pulses
            if config.get('enable_pmt_afterpulses', False):
                self.uniform_to_pmt_ap = straxen.get_resource(files['photon_ap_cdfs'], fmt='json.gz')

<<<<<<< HEAD
            # S1 photon timing splines
            if config.get('s1_time_spline', False):
                self.s1_time_splines = straxen.get_resource(files['s1_time_spline'], fmt='pkl')

        elif config.get('detector') == 'XENONnT_neutron_veto':
=======
            # Electron After Pulses
            if config.get('enable_electron_afterpulses', False):
                self.uniform_to_ele_ap = straxen.get_resource(files['ele_ap_pdfs'], fmt='pkl.gz')
>>>>>>> c6ff9848

        elif config.get('detector', 'XENONnT') == 'XENONnT_neutron_veto':
            # Neutron veto PMT QE as function of wavelength
            if config.get('neutron_veto', False):
                self.nv_pmt_qe = straxen.get_resource(files['nv_pmt_qe'], fmt='json')

        # SPE area distributions
        self.photon_area_distribution = straxen.get_resource(files['photon_area_distribution'], fmt='csv')

        # Noise sample
        if config.get('enable_noise', False):
            self.noise_data = straxen.get_resource(files['noise_file'], fmt='npy')['arr_0'].flatten()

        log.debug(f'{self.__class__.__name__} fully initialized')


def make_map(map_file, fmt='text'):
    """Fetch and make an instance of InterpolatingMap based on map_file
    Alternatively map_file can be a list of ["constant dummy", constant: int, shape: list]
    return an instance of  DummyMap"""

    if isinstance(map_file, list):
        assert map_file[0] == 'constant dummy', ('Alternative file input can only be '
                                                 '("constant dummy", constant: int, shape: list')
        return DummyMap(map_file[1], map_file[2])

    elif isinstance(map_file, str):
        log.debug(f'Initialize map interpolator for file {map_file}')
        map_data = straxen.get_resource(map_file, fmt=fmt)
        return straxen.InterpolatingMap(map_data)

    else:
        raise TypeError("Can't handle map_file except a string or a list")


class DummyMap:
    """Return constant results
        the length match the length of input
        but from the second dimensions the shape is user defined input
    """
    def __init__(self, const, shape=()):
        self.const = const
        self.shape = shape

    def __call__(self, x, **kwargs):
        shape = [len(x)] + list(self.shape)
        return np.ones(shape) * self.const

    def reduce_last_dim(self):
        assert len(self.shape) >= 1, 'Need at least 1 dim to reduce further'
        const = self.const * self.shape[-1]
        shape = list(self.shape)
        shape[-1] = 1

        return DummyMap(const, shape)<|MERGE_RESOLUTION|>--- conflicted
+++ resolved
@@ -207,17 +207,13 @@
             if config.get('enable_pmt_afterpulses', False):
                 self.uniform_to_pmt_ap = straxen.get_resource(files['photon_ap_cdfs'], fmt='json.gz')
 
-<<<<<<< HEAD
             # S1 photon timing splines
             if config.get('s1_time_spline', False):
                 self.s1_time_splines = straxen.get_resource(files['s1_time_spline'], fmt='pkl')
 
-        elif config.get('detector') == 'XENONnT_neutron_veto':
-=======
             # Electron After Pulses
             if config.get('enable_electron_afterpulses', False):
                 self.uniform_to_ele_ap = straxen.get_resource(files['ele_ap_pdfs'], fmt='pkl.gz')
->>>>>>> c6ff9848
 
         elif config.get('detector', 'XENONnT') == 'XENONnT_neutron_veto':
             # Neutron veto PMT QE as function of wavelength
