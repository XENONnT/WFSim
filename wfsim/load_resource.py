from copy import deepcopy
import os.path as osp

import numpy as np
import strax
import straxen
import logging
logging.basicConfig(handlers=[
    # logging.handlers.WatchedFileHandler('wfsim.log'),
    logging.StreamHandler()])
log = logging.getLogger('wfsim.resource')
log.setLevel('DEBUG')

_cached_configs = dict()

def load_config(config):
    """Create a Resource instance from the configuration

    Uses a cache to avoid re-creating instances from the same config
    """
    h = strax.deterministic_hash(Resource._files(config))
    if h in _cached_configs:
        return _cached_configs[h]
    result = Resource(config)
    _cached_configs[h] = result
    log.debug(f'Caching config file set {h}')
    return result


class Resource:
    """
    Get the configs needed for running WFSim. Configs can be obtained in
        two ways:
        1. Get it directly from the mongo database. This only needs the
            name of the file.
        2. Load it with straxen get_resource, this can either:
            Download from a public repository
            Read from local cache
            Download from a private repository if credentials 
            are properly setup
    """
    @staticmethod
    def _files(config):
        """
        Find and complete all file paths

        returns dictionary mapping item name to path
        """
        if config is None:
            config = dict()

        files = {
            'ele_ap_pdfs': 'x1t_se_afterpulse_delaytime.pkl.gz',
            'noise_file': 'x1t_noise_170203_0850_00_small.npz',}

        if config['detector'] == 'XENON1T':
            files.update({
                'photon_area_distribution': 'XENON1T_spe_distributions.csv',
                's1_light_yield_map': 'XENON1T_s1_xyz_ly_kr83m_SR1_pax-680_fdc-3d_v0.json',
                's1_pattern_map': 'XENON1T_s1_xyz_patterns_interp_corrected_MCv2.1.0.json.gz',
                's2_light_yield_map': 'XENON1T_s2_xy_ly_SR1_v2.2.json',
                's2_pattern_map': 'XENON1T_s2_xy_patterns_top_corrected_MCv2.1.0.json.gz',
                'photon_ap_cdfs': 'x1t_pmt_afterpulse_config.pkl.gz',
                'fdc_3d': 'XENON1T_FDC_SR1_data_driven_time_dependent_3d_correction_tf_nn_part1_v1.json.gz',
            })

        elif config['detector'] == 'XENONnT':
            files.update({
                'photon_area_distribution': 'XENONnT_spe_distributions_20210305.csv',
                's1_pattern_map': 'XENONnT_s1_xyz_patterns_LCE_corrected_qes_MCva43fa9b_wires.pkl',
                's2_pattern_map': 'XENONnT_s2_xy_patterns_LCE_corrected_qes_MCva43fa9b_wires.pkl',
                'photon_ap_cdfs': 'XENONnT_pmt_afterpulse_config_012605.json.gz',
                's2_luminescence': 'XENONnT_GARFIELD_B1d5n_C30n_G1n_A6d5p_T1d5n_PMTs1d5n_FSR0d95n.npz',
                'gas_gap_map': 'gas_gap_warping_map_January_2021.pkl',
                'nv_pmt_qe': 'nveto_pmt_qe.json'
            })

        else:
            raise ValueError(f"Unsupported detector {config['detector']}")

        # Allowing user to replace default with specified files
        for k in set(config).intersection(files):
            files[k] = config[k]

        commit = 'master'  # Replace this by a commit hash if you feel solid and responsible
        if config.get('url_base', False):
            files['url_base'] = config['url_base']
        elif config['detector'] == "XENON1T":
            files['url_base'] = f'https://raw.githubusercontent.com/XENONnT/strax_auxiliary_files/{commit}/sim_files'
        elif config['detector'] == "XENONnT":
<<<<<<< HEAD
            files['url_base'] = f'https://raw.githubusercontent.com/XENONnT/private_nt_aux_files/{commit}/sim_files'

        return files
        
    def __init__(self, config=None):
        files = self._files(config)
        log.debug(f'Getting {files}')
=======
            url_base = f'https://raw.githubusercontent.com/XENONnT/private_nt_aux_files/{commit}/sim_files'
>>>>>>> 2bc03d89

        for k, v in files.items():
            if isinstance(v, list):
                continue
            if k == 'url_base':
                continue
            log.debug(f'Obtaining {k} from {v}')
            if v.startswith('/'):
                log.warning(f"WARNING: Using local file {v} for a resource. "
                            f"Do not set this as a default or TravisCI tests will break")
                continue
            try:
                # First try downloading it via
                # https://straxen.readthedocs.io/en/latest/config_storage.html
                # downloading-xenonnt-files-from-the-database  # noqa

                # we need to add the straxen.MongoDownloader() in this
                # try: except NameError: logic because the NameError
                # gets raised if we don't have access to utilix.
                downloader = straxen.MongoDownloader()
                # FileNotFoundError, ValueErrors can be raised if we
                # cannot load the requested config
                downloaded_file = downloader.download_single(v)
                files[k] = downloaded_file
            except (FileNotFoundError, ValueError, NameError, AttributeError):
                try:
                    log.warning(f"Trying to use the private repo to load {v} locally")
                    # You might want to use this, for example if you are a developer
                    import ntauxfiles
                    files[k] = ntauxfiles.get_abspath(v)
                    log.info(f"Loading {v} is successfully from {files[k]}")
                except (ModuleNotFoundError, ImportError, FileNotFoundError):
                    log.info(f"ntauxfiles is not installed or does not have {v}")
                    # We cannot download the file from the database. We need to
                    # try to get a placeholder file from a URL.
                    raw_url = osp.join(files['url_base'], v)
                    log.warning(f'{k} did not download, trying {raw_url}')
                    files[k] = raw_url
            log.debug(f'Downloaded {k} successfully')
                             
        self.photon_area_distribution = straxen.get_resource(files['photon_area_distribution'], fmt='csv')

        self.photon_area_distribution = straxen.get_resource(files['photon_area_distribution'], fmt='csv')

        if config['detector'] == 'XENON1T':
            self.s1_pattern_map = make_map(files['s1_pattern_map'], fmt='json.gz')
            self.s1_light_yield_map = make_map(files['s1_light_yield_map'], fmt='json')
            self.s2_light_yield_map = make_map(files['s2_light_yield_map'], fmt='json')
            self.s2_pattern_map = make_map(files['s2_pattern_map'], fmt='json.gz')
            self.fdc_3d = make_map(files['fdc_3d'], fmt='json.gz')

            # Gas gap warping map
            if config.get('enable_gas_gap_warping', False):
                self.gas_gap_length = make_map(["constant dummy", 0.25, [254,]])

            # Photon After Pulses
            if config.get('enable_pmt_afterpulses', False):
                self.uniform_to_pmt_ap = straxen.get_resource(files['photon_ap_cdfs'], fmt='pkl.gz')

        if config.get('detector', 'XENONnT') == 'XENONnT':
<<<<<<< HEAD
            self.s1_pattern_map = make_map(files['s1_pattern_map'], fmt='pkl')
            if isinstance(self.s1_pattern_map, DummyMap):
                self.s1_light_yield_map = self.s1_pattern_map.reduce_last_dim()
            else:
                lymap = deepcopy(self.s1_pattern_map)
                lymap.data['map'] = np.sum(lymap.data['map'][:][:][:], axis=3, keepdims=True)
                lymap.__init__(lymap.data)
                self.s1_light_yield_map = lymap

            self.s2_pattern_map = make_map(files['s2_pattern_map'], fmt='pkl')
            if isinstance(self.s2_pattern_map, DummyMap):
                self.s2_light_yield_map = self.s2_pattern_map.reduce_last_dim()
            else:
                lymap = deepcopy(self.s2_pattern_map)
                lymap.data['map'] = np.sum(lymap.data['map'][:][:], axis=2, keepdims=True)
                lymap.__init__(lymap.data)
                self.s2_light_yield_map = lymap

            # Garfield luminescence timing samples
            if config.get('s2_luminescence_model', False) == 'garfield':
                s2_luminescence_map = straxen.get_resource(files['s2_luminescence'], fmt='npy')['arr_0']
                # Get directly the map for the simulated level
                liquid_level_available = np.unique(s2_luminescence_map['ll'])  # available levels (cm)
                liquid_level = config['gate_to_anode_distance'] - config['elr_gas_gap_length']  # cm
                liquid_level = min(liquid_level_available , key=lambda x:abs(x - liquid_level))
                self.s2_luminescence = s2_luminescence_map[s2_luminescence_map['ll']==liquid_level]

            if config.get('field_distortion_on', False):
                self.fdc_3d = make_map(files['fdc_3d'], fmt='json.gz')

            # Gas gap warping map
            if config.get('enable_gas_gap_warping', False):
                gas_gap_map = straxen.get_resource(files['gas_gap_map'], fmt='pkl')
                self.gas_gap_length = lambda positions: gas_gap_map.lookup(*positions.T)

            # Photon After Pulses
            if config.get('enable_pmt_afterpulses', False):
                 self.uniform_to_pmt_ap = straxen.get_resource(files['photon_ap_cdfs'], fmt='json.gz')

            # Neutron veto PMT QE as function of wavelength
            if config.get('neutron_veto', False):
                self.nv_pmt_qe = straxen.get_resource(files['nv_pmt_qe'], fmt='json')

        # SPE area distributions
        self.photon_area_distribution = straxen.get_resource(files['photon_area_distribution'], fmt='csv')

=======
            if config.get('neutron_veto', False):
                self.nv_pmt_qe = straxen.get_resource(files['nv_pmt_qe'], fmt='json')
            else:
                self.s1_pattern_map = make_map(files['s1_pattern_map'], fmt='pkl')
                if isinstance(self.s1_pattern_map, DummyMap):
                    self.s1_light_yield_map = self.s1_pattern_map.reduce_last_dim()
                else:
                    lymap = deepcopy(self.s1_pattern_map)
                    lymap.data['map'] = np.sum(lymap.data['map'][:][:][:], axis=3, keepdims=True)
                    lymap.__init__(lymap.data)
                    self.s1_light_yield_map = lymap

                self.s2_pattern_map = make_map(files['s2_pattern_map'], fmt='pkl')
                if isinstance(self.s2_pattern_map, DummyMap):
                    self.s2_light_yield_map = self.s2_pattern_map.reduce_last_dim()
                else:
                    lymap = deepcopy(self.s2_pattern_map)
                    lymap.data['map'] = np.sum(lymap.data['map'][:][:], axis=2, keepdims=True)
                    lymap.__init__(lymap.data)
                    self.s2_light_yield_map = lymap

                if config.get('s2_luminescence_model',False)== 'garfield':
                    self.s2_luminescence = straxen.get_resource(files['s2_luminescence'], fmt='pkl.gz')

                if config.get('field_distortion_on',False):
                    self.fdc_3d = make_map(files['fdc_3d'], fmt='json.gz')

                # Gas gap warping map
                if config.get('enable_gas_gap_warping',False):
                    gas_gap_map = straxen.get_resource(files['gas_gap_map'], fmt='pkl')
                    self.gas_gap_length = lambda positions: gas_gap_map.lookup(*positions.T)

                # Photon After Pulses
                if config.get('enable_pmt_afterpulses',False):
                     self.uniform_to_pmt_ap = straxen.get_resource(files['photon_ap_cdfs'], fmt='json.gz')

        # SPE area distributions
        self.photon_area_distribution = straxen.get_resource(files['photon_area_distribution'], fmt='csv')

>>>>>>> 2bc03d89
        # Electron After Pulses compressed, haven't figure out how pkl.gz works
        if config.get('enable_electron_afterpulses',False):
            self.uniform_to_ele_ap = straxen.get_resource(files['ele_ap_pdfs'], fmt='pkl.gz')

        # Noise sample
        if config.get('enable_noise',False):
            self.noise_data = straxen.get_resource(files['noise_file'], fmt='npy')['arr_0'].flatten()

        log.debug(f'{self.__class__.__name__} fully initialized')

def make_map(map_file, fmt='text'):
    '''Fetch and make an instance of InterpolatingMap based on map_file
    Alternativly map_file can be a list of ["constant dummy", constant: int, shape: list]
    return an instance of  DummyMap'''
        
    if isinstance(map_file, list):
        assert map_file[0] == 'constant dummy', ('Alternative file input can only be '
            '("constant dummy", constant: int, shape: list')
        return DummyMap(map_file[1], map_file[2])

    elif isinstance(map_file, str):
        log.debug(f'Initialize map interpolator for file {map_file}')
        map_data = straxen.get_resource(map_file, fmt=fmt)
        return straxen.InterpolatingMap(map_data)
    
    else:
        raise TypeError("Can't handle map_file except a string or a list")

class DummyMap():
    """Return constant results
        the length match the length of input
        but from the second dimensions the shape is user defined input
    """
    def __init__(self, const, shape=()):
        self.const = const
        self.shape = shape
    def __call__(self, x):
        shape = [len(x)] + list(self.shape)
        return np.ones(shape) * self.const
    def reduce_last_dim(self):
        assert len(self.shape) >= 1, 'Need at least 1 dim to reduce further'
        const = self.const * self.shape[-1]
        shape = list(self.shape)
        shape[-1] = 1

        return DummyMap(const, shape)<|MERGE_RESOLUTION|>--- conflicted
+++ resolved
@@ -88,7 +88,6 @@
         elif config['detector'] == "XENON1T":
             files['url_base'] = f'https://raw.githubusercontent.com/XENONnT/strax_auxiliary_files/{commit}/sim_files'
         elif config['detector'] == "XENONnT":
-<<<<<<< HEAD
             files['url_base'] = f'https://raw.githubusercontent.com/XENONnT/private_nt_aux_files/{commit}/sim_files'
 
         return files
@@ -96,9 +95,6 @@
     def __init__(self, config=None):
         files = self._files(config)
         log.debug(f'Getting {files}')
-=======
-            url_base = f'https://raw.githubusercontent.com/XENONnT/private_nt_aux_files/{commit}/sim_files'
->>>>>>> 2bc03d89
 
         for k, v in files.items():
             if isinstance(v, list):
@@ -138,8 +134,6 @@
                     log.warning(f'{k} did not download, trying {raw_url}')
                     files[k] = raw_url
             log.debug(f'Downloaded {k} successfully')
-                             
-        self.photon_area_distribution = straxen.get_resource(files['photon_area_distribution'], fmt='csv')
 
         self.photon_area_distribution = straxen.get_resource(files['photon_area_distribution'], fmt='csv')
 
@@ -159,7 +153,6 @@
                 self.uniform_to_pmt_ap = straxen.get_resource(files['photon_ap_cdfs'], fmt='pkl.gz')
 
         if config.get('detector', 'XENONnT') == 'XENONnT':
-<<<<<<< HEAD
             self.s1_pattern_map = make_map(files['s1_pattern_map'], fmt='pkl')
             if isinstance(self.s1_pattern_map, DummyMap):
                 self.s1_light_yield_map = self.s1_pattern_map.reduce_last_dim()
@@ -206,47 +199,6 @@
         # SPE area distributions
         self.photon_area_distribution = straxen.get_resource(files['photon_area_distribution'], fmt='csv')
 
-=======
-            if config.get('neutron_veto', False):
-                self.nv_pmt_qe = straxen.get_resource(files['nv_pmt_qe'], fmt='json')
-            else:
-                self.s1_pattern_map = make_map(files['s1_pattern_map'], fmt='pkl')
-                if isinstance(self.s1_pattern_map, DummyMap):
-                    self.s1_light_yield_map = self.s1_pattern_map.reduce_last_dim()
-                else:
-                    lymap = deepcopy(self.s1_pattern_map)
-                    lymap.data['map'] = np.sum(lymap.data['map'][:][:][:], axis=3, keepdims=True)
-                    lymap.__init__(lymap.data)
-                    self.s1_light_yield_map = lymap
-
-                self.s2_pattern_map = make_map(files['s2_pattern_map'], fmt='pkl')
-                if isinstance(self.s2_pattern_map, DummyMap):
-                    self.s2_light_yield_map = self.s2_pattern_map.reduce_last_dim()
-                else:
-                    lymap = deepcopy(self.s2_pattern_map)
-                    lymap.data['map'] = np.sum(lymap.data['map'][:][:], axis=2, keepdims=True)
-                    lymap.__init__(lymap.data)
-                    self.s2_light_yield_map = lymap
-
-                if config.get('s2_luminescence_model',False)== 'garfield':
-                    self.s2_luminescence = straxen.get_resource(files['s2_luminescence'], fmt='pkl.gz')
-
-                if config.get('field_distortion_on',False):
-                    self.fdc_3d = make_map(files['fdc_3d'], fmt='json.gz')
-
-                # Gas gap warping map
-                if config.get('enable_gas_gap_warping',False):
-                    gas_gap_map = straxen.get_resource(files['gas_gap_map'], fmt='pkl')
-                    self.gas_gap_length = lambda positions: gas_gap_map.lookup(*positions.T)
-
-                # Photon After Pulses
-                if config.get('enable_pmt_afterpulses',False):
-                     self.uniform_to_pmt_ap = straxen.get_resource(files['photon_ap_cdfs'], fmt='json.gz')
-
-        # SPE area distributions
-        self.photon_area_distribution = straxen.get_resource(files['photon_area_distribution'], fmt='csv')
-
->>>>>>> 2bc03d89
         # Electron After Pulses compressed, haven't figure out how pkl.gz works
         if config.get('enable_electron_afterpulses',False):
             self.uniform_to_ele_ap = straxen.get_resource(files['ele_ap_pdfs'], fmt='pkl.gz')
