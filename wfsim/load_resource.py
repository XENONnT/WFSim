from copy import deepcopy
import os.path as osp

import numpy as np
import strax
import straxen
import logging
log = logging.getLogger('load_resource')

_cached_configs = dict()

def load_config(config):
    """Create a Resource instance from the configuration

    Uses a cache to avoid re-creating instances from the same config
    """
    h = strax.deterministic_hash(config)
    if h in _cached_configs:
        return _cached_configs[h]
    result = Resource(config)
    _cached_configs[h] = result
    return result


class Resource:
    """
    Get the configs needed for running WFSim. Configs can be obtained in
        two ways:
        1. Get it directly from the mongo database. This only needs the
            name of the file.
        2. Load it with straxen get_resource, this can either:
            Download from a public repository
            Read from local cache
            Download from a private repository if credentials 
            are properly setup
    """
    def __init__(self, config=None):
        log.debug(f'Getting {config}')
        if config is None:
            config = dict()

        files = {
            'ele_ap_pdfs': 'x1t_se_afterpulse_delaytime.pkl.gz',
            'noise_file': 'x1t_noise_170203_0850_00_small.npz',
        }
        if config['detector'] == 'XENON1T':
            files.update({
                'photon_area_distribution': 'XENON1T_spe_distributions.csv',
                's1_light_yield_map': 'XENON1T_s1_xyz_ly_kr83m_SR1_pax-680_fdc-3d_v0.json',
                's1_pattern_map': 'XENON1T_s1_xyz_patterns_interp_corrected_MCv2.1.0.json.gz',
                's2_light_yield_map': 'XENON1T_s2_xy_ly_SR1_v2.2.json',
                's2_pattern_map': 'XENON1T_s2_xy_patterns_top_corrected_MCv2.1.0.json.gz',
                'photon_ap_cdfs': 'x1t_pmt_afterpulse_config.pkl.gz',
                'fdc_3d': 'XENON1T_FDC_SR1_data_driven_time_dependent_3d_correction_tf_nn_part1_v1.json.gz',
            })
        elif config['detector'] == 'XENONnT':
            files.update({
                'photon_area_distribution': 'XENONnT_spe_distributions_20210305.csv',
                's1_pattern_map': 'XENONnT_s1_xyz_patterns_LCE_corrected_qes_MCva43fa9b_wires.pkl',
                's2_pattern_map': 'XENONnT_s2_xy_patterns_LCE_corrected_qes_MCva43fa9b_wires.pkl',
<<<<<<< HEAD
                'photon_ap_cdfs': 'XENONnT_pmt_afterpulse_config_012605.json.gz',
                's2_luminescence': 'XENONnT_s2_garfield_luminescence_distribution_v0.pkl.gz',
=======
                'photon_ap_cdfs': 'xnt_pmt_afterpulse_config.pkl.gz',
                's2_luminescence': 'XENONnT_GARFIELD_B1d5n_C30n_G1n_A6d5p_T1d5n_PMTs1d5n_FSR0d95n.npz',
>>>>>>> 997a1f94
                'gas_gap_map': 'gas_gap_warping_map_January_2021.pkl',
                'nv_pmt_qe': 'nveto_pmt_qe.json'
            })
        else:
            raise ValueError(f"Unsupported detector {config['detector']}")

        # Allowing user to replace default with specified files
        for k in set(config).intersection(files):
            files[k] = config[k]

        commit = 'master'  # Replace this by a commit hash if you feel solid and responsible
        if config.get('url_base', False):
            url_base = config['url_base']
        elif config['detector'] == "XENON1T":
            url_base = f'https://raw.githubusercontent.com/XENONnT/strax_auxiliary_files/{commit}/sim_files'
        elif config['detector'] == "XENONnT":
            url_base = f'https://raw.githubusercontent.com/XENONnT/private_nt_aux_files/{commit}/sim_files'

        for k, v in files.items():
            if isinstance(v, list):
                continue
            log.debug(f'Obtaining {k} from {v}')
            if v.startswith('/'):
                log.warning(f"WARNING: Using local file {v} for a resource. "
                            f"Do not set this as a default or TravisCI tests will break")
                continue
            try:
                # First try downloading it via
                # https://straxen.readthedocs.io/en/latest/config_storage.html
                # downloading-xenonnt-files-from-the-database  # noqa

                # we need to add the straxen.MongoDownloader() in this
                # try: except NameError: logic because the NameError
                # gets raised if we don't have access to utilix.
                downloader = straxen.MongoDownloader()
                # FileNotFoundError, ValueErrors can be raised if we
                # cannot load the requested config
                downloaded_file = downloader.download_single(v)
                files[k] = downloaded_file
            except (FileNotFoundError, ValueError, NameError, AttributeError):
                try:
                    log.warning(f"Trying to use the private repo to load {v} locally")
                    # You might want to use this, for example if you are a developer
                    import ntauxfiles
                    files[k] = ntauxfiles.get_abspath(v)
                    log.info(f"Loading {v} is successfully from {files[k]}")
                except (ModuleNotFoundError, ImportError, FileNotFoundError):
                    log.info(f"ntauxfiles is not installed or does not have {v}")
                    # We cannot download the file from the database. We need to
                    # try to get a placeholder file from a URL.
                    raw_url = osp.join(url_base, v)
                    log.warning(f'{k} did not download, trying {raw_url}')
                    files[k] = raw_url
            log.debug(f'Downloaded {k} successfully')
                             
        self.photon_area_distribution = straxen.get_resource(files['photon_area_distribution'], fmt='csv')

        if config['detector'] == 'XENON1T':
            self.s1_pattern_map = make_map(files['s1_pattern_map'], fmt='json.gz')
            self.s1_light_yield_map = make_map(files['s1_light_yield_map'], fmt='json')
            self.s2_light_yield_map = make_map(files['s2_light_yield_map'], fmt='json')
            self.s2_pattern_map = make_map(files['s2_pattern_map'], fmt='json.gz')
            self.fdc_3d = make_map(files['fdc_3d'], fmt='json.gz')

            # Gas gap warping map
            if config.get('enable_gas_gap_warping', False):
                self.gas_gap_length = make_map(["constant dummy", 0.25, [254,]])

            # Photon After Pulses
            if config.get('enable_pmt_afterpulses', False):
                self.uniform_to_pmt_ap = straxen.get_resource(files['photon_ap_cdfs'], fmt='pkl.gz')

        if config.get('detector','XENONnT') == 'XENONnT':
            if config.get('neutron_veto', False):
                self.nv_pmt_qe = straxen.get_resource(files['nv_pmt_qe'], fmt='json')
            else:
<<<<<<< HEAD
                self.s1_pattern_map = make_map(files['s1_pattern_map'], fmt='pkl')
                if isinstance(self.s1_pattern_map, DummyMap):
                    self.s1_light_yield_map = self.s1_pattern_map.reduce_last_dim()
                else:
                    lymap = deepcopy(self.s1_pattern_map)
                    lymap.data['map'] = np.sum(lymap.data['map'][:][:][:], axis=3, keepdims=True)
                    lymap.__init__(lymap.data)
                    self.s1_light_yield_map = lymap

                self.s2_pattern_map = make_map(files['s2_pattern_map'], fmt='pkl')
                if isinstance(self.s2_pattern_map, DummyMap):
                    self.s2_light_yield_map = self.s2_pattern_map.reduce_last_dim()
                else:
                    lymap = deepcopy(self.s2_pattern_map)
                    lymap.data['map'] = np.sum(lymap.data['map'][:][:], axis=2, keepdims=True)
                    lymap.__init__(lymap.data)
                    self.s2_light_yield_map = lymap

                if config.get('s2_luminescence_model',False)== 'garfield':
                    self.s2_luminescence = straxen.get_resource(files['s2_luminescence'], fmt='pkl.gz')

                if config.get('field_distortion_on',False):
                    self.fdc_3d = make_map(files['fdc_3d'], fmt='json.gz')

                # Gas gap warping map
                if config.get('enable_gas_gap_warping',False):
                    gas_gap_map = straxen.get_resource(files['gas_gap_map'], fmt='pkl')
                    self.gas_gap_length = lambda positions: gas_gap_map.lookup(*positions.T)

                # Photon After Pulses
                if config.get('enable_pmt_afterpulses',False):
                     self.uniform_to_pmt_ap = straxen.get_resource(files['photon_ap_cdfs'], fmt='json.gz')

        # SPE area distributions
=======
                lymap = deepcopy(self.s1_pattern_map)
                lymap.data['map'] = np.sum(lymap.data['map'][:][:][:], axis=3, keepdims=True)
                lymap.__init__(lymap.data)
                self.s1_light_yield_map = lymap

            self.s2_pattern_map = make_map(files['s2_pattern_map'], fmt='pkl')
            if isinstance(self.s2_pattern_map, DummyMap):
                self.s2_light_yield_map = self.s2_pattern_map.reduce_last_dim()
            else:
                lymap = deepcopy(self.s2_pattern_map)
                lymap.data['map'] = np.sum(lymap.data['map'][:][:], axis=2, keepdims=True)
                lymap.__init__(lymap.data)
                self.s2_light_yield_map = lymap

            # Garfield luminescence timing samples
            if config['s2_luminescence_model'] == 'garfield':
                s2_luminescence_map = straxen.get_resource(files['s2_luminescence'], fmt='npy')['arr_0']
                # Get directly the map for the simulated level
                liquid_level_available = np.unique(s2_luminescence_map['ll'])  # available levels (cm)
                liquid_level = config['gate_to_anode_distance'] - config['elr_gas_gap_length']  # cm
                liquid_level = min(liquid_level_available , key=lambda x:abs(x - liquid_level))
                self.s2_luminescence = s2_luminescence_map[s2_luminescence_map['ll']==liquid_level]

            # Gas gap warping map
            if config['enable_gas_gap_warping']:
                gas_gap_map = straxen.get_resource(files['gas_gap_map'], fmt='pkl')
                self.gas_gap_length = lambda positions: gas_gap_map.lookup(*positions.T)

            # Photon After Pulses
            if config['enable_pmt_afterpulses']:
                self.uniform_to_pmt_ap = straxen.get_resource(files['photon_ap_cdfs'], fmt='json.gz')

        # Spe area distributions
>>>>>>> 997a1f94
        self.photon_area_distribution = straxen.get_resource(files['photon_area_distribution'], fmt='csv')

        # Electron After Pulses compressed, haven't figure out how pkl.gz works
        if config.get('enable_electron_afterpulses',False):
            self.uniform_to_ele_ap = straxen.get_resource(files['ele_ap_pdfs'], fmt='pkl.gz')

        # Noise sample
        if config.get('enable_noise',False):
            self.noise_data = straxen.get_resource(files['noise_file'], fmt='npy')['arr_0'].flatten()

        log.debug(f'{self.__class__.__name__} fully initialized')

def make_map(map_file, fmt='text'):
    '''Fetch and make an instance of InterpolatingMap based on map_file
    Alternativly map_file can be a list of ["constant dummy", constant: int, shape: list]
    return an instance of  DummyMap'''
        
    if isinstance(map_file, list):
        assert map_file[0] == 'constant dummy', ('Alternative file input can only be '
            '("constant dummy", constant: int, shape: list')
        return DummyMap(map_file[1], map_file[2])

    elif isinstance(map_file, str):
        map_data = straxen.get_resource(map_file, fmt=fmt)
        return straxen.InterpolatingMap(map_data)
    
    else:
        raise TypeError("Can't handle map_file except a string or a list")

class DummyMap():
    """Return constant results
        the length match the length of input
        but from the second dimensions the shape is user defined input
    """
    def __init__(self, const, shape=()):
        self.const = const
        self.shape = shape
    def __call__(self, x):
        shape = [len(x)] + list(self.shape)
        return np.ones(shape) * self.const
    def reduce_last_dim(self):
        assert len(self.shape) >= 1, 'Need at least 1 dim to reduce further'
        const = self.const * self.shape[-1]
        shape = list(self.shape)
        shape[-1] = 1

        return DummyMap(const, shape)<|MERGE_RESOLUTION|>--- conflicted
+++ resolved
@@ -58,13 +58,8 @@
                 'photon_area_distribution': 'XENONnT_spe_distributions_20210305.csv',
                 's1_pattern_map': 'XENONnT_s1_xyz_patterns_LCE_corrected_qes_MCva43fa9b_wires.pkl',
                 's2_pattern_map': 'XENONnT_s2_xy_patterns_LCE_corrected_qes_MCva43fa9b_wires.pkl',
-<<<<<<< HEAD
                 'photon_ap_cdfs': 'XENONnT_pmt_afterpulse_config_012605.json.gz',
-                's2_luminescence': 'XENONnT_s2_garfield_luminescence_distribution_v0.pkl.gz',
-=======
-                'photon_ap_cdfs': 'xnt_pmt_afterpulse_config.pkl.gz',
                 's2_luminescence': 'XENONnT_GARFIELD_B1d5n_C30n_G1n_A6d5p_T1d5n_PMTs1d5n_FSR0d95n.npz',
->>>>>>> 997a1f94
                 'gas_gap_map': 'gas_gap_warping_map_January_2021.pkl',
                 'nv_pmt_qe': 'nveto_pmt_qe.json'
             })
@@ -137,11 +132,10 @@
             if config.get('enable_pmt_afterpulses', False):
                 self.uniform_to_pmt_ap = straxen.get_resource(files['photon_ap_cdfs'], fmt='pkl.gz')
 
-        if config.get('detector','XENONnT') == 'XENONnT':
+        if config.get('detector', 'XENONnT') == 'XENONnT':
             if config.get('neutron_veto', False):
                 self.nv_pmt_qe = straxen.get_resource(files['nv_pmt_qe'], fmt='json')
             else:
-<<<<<<< HEAD
                 self.s1_pattern_map = make_map(files['s1_pattern_map'], fmt='pkl')
                 if isinstance(self.s1_pattern_map, DummyMap):
                     self.s1_light_yield_map = self.s1_pattern_map.reduce_last_dim()
@@ -176,41 +170,6 @@
                      self.uniform_to_pmt_ap = straxen.get_resource(files['photon_ap_cdfs'], fmt='json.gz')
 
         # SPE area distributions
-=======
-                lymap = deepcopy(self.s1_pattern_map)
-                lymap.data['map'] = np.sum(lymap.data['map'][:][:][:], axis=3, keepdims=True)
-                lymap.__init__(lymap.data)
-                self.s1_light_yield_map = lymap
-
-            self.s2_pattern_map = make_map(files['s2_pattern_map'], fmt='pkl')
-            if isinstance(self.s2_pattern_map, DummyMap):
-                self.s2_light_yield_map = self.s2_pattern_map.reduce_last_dim()
-            else:
-                lymap = deepcopy(self.s2_pattern_map)
-                lymap.data['map'] = np.sum(lymap.data['map'][:][:], axis=2, keepdims=True)
-                lymap.__init__(lymap.data)
-                self.s2_light_yield_map = lymap
-
-            # Garfield luminescence timing samples
-            if config['s2_luminescence_model'] == 'garfield':
-                s2_luminescence_map = straxen.get_resource(files['s2_luminescence'], fmt='npy')['arr_0']
-                # Get directly the map for the simulated level
-                liquid_level_available = np.unique(s2_luminescence_map['ll'])  # available levels (cm)
-                liquid_level = config['gate_to_anode_distance'] - config['elr_gas_gap_length']  # cm
-                liquid_level = min(liquid_level_available , key=lambda x:abs(x - liquid_level))
-                self.s2_luminescence = s2_luminescence_map[s2_luminescence_map['ll']==liquid_level]
-
-            # Gas gap warping map
-            if config['enable_gas_gap_warping']:
-                gas_gap_map = straxen.get_resource(files['gas_gap_map'], fmt='pkl')
-                self.gas_gap_length = lambda positions: gas_gap_map.lookup(*positions.T)
-
-            # Photon After Pulses
-            if config['enable_pmt_afterpulses']:
-                self.uniform_to_pmt_ap = straxen.get_resource(files['photon_ap_cdfs'], fmt='json.gz')
-
-        # Spe area distributions
->>>>>>> 997a1f94
         self.photon_area_distribution = straxen.get_resource(files['photon_area_distribution'], fmt='csv')
 
         # Electron After Pulses compressed, haven't figure out how pkl.gz works
