--- conflicted
+++ resolved
@@ -88,11 +88,6 @@
                         stop_at_this_group = True # Stop group iteration
                         _instb_run = np.array_split(instb_run, len(instb_run))
                     else: _instb_run = [instb_run] # Small trick to make truth small
-<<<<<<< HEAD
-                    # print(_instb_run)
-=======
-
->>>>>>> c9eb96b5
                     # Run pulse simulation for real
                     for instb_run in _instb_run:
                         if len(instb_run)==1: 
