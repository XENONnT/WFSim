--- conflicted
+++ resolved
@@ -125,11 +125,7 @@
             self._pulses_cache += _pulses
             self.last_pulse_end_time = max(
                 self.last_pulse_end_time,
-<<<<<<< HEAD
                 np.max([p['right'] for p in _pulses]) * self.config['sample_duration'])
-=======
-                np.max([p['right'] for p in _pulses]) * self.config['dt'])
->>>>>>> 8bbf6d41
         return []
 
     def get_truth(self, instruction, truth_buffer):
