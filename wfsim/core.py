--- conflicted
+++ resolved
@@ -583,11 +583,7 @@
                        4 * np.sqrt(np.max(self._electron_gains))).astype(int)
 
         if self.config['s2_luminescence_model'] == 'simple':
-<<<<<<< HEAD
-            self._photon_timings = self.luminescence_timings(xy,(nele, npho))
-=======
             self._photon_timings = self.luminescence_timings_simple(xy, n_electron, (nele, npho))
->>>>>>> 17c32b7e
         elif self.config['s2_luminescence_model'] == 'garfield':
             self._photon_timings = self.luminescence_timings_garfield(
                 np.repeat(xy, n_electron, axis=0),
