import logging

from numba import njit
import numpy as np
from scipy.interpolate import interp1d
from tqdm import tqdm

from .load_resource import load_config
from strax import exporter
from . import units
from .utils import find_intervals_below_threshold

export, __all__ = exporter()
__all__.append('PULSE_TYPE_NAMES')

log = logging.getLogger('SimulationCore')

PULSE_TYPE_NAMES = ('RESERVED', 's1', 's2', 'unknown', 'pi_el', 'pmt_ap', 'pe_el')

@export
class Pulse(object):
    """Pulse building class"""

    def __init__(self, config):
        self.config = config
        self.config.update(getattr(self.config, self.__class__.__name__, {}))
        self.resource = load_config(config)

        self.init_pmt_current_templates()
        self.init_spe_scaling_factor_distributions()
        self.turned_off_pmts = np.arange(len(config['gains']))[np.array(config['gains']) == 0]
        
        self.clear_pulse_cache()


    def __call__(self):
        """
        PMTs' response to incident photons
        Use _photon_timings, _photon_channels to build pulses
        """
        if ('_photon_timings' not in self.__dict__) or \
                ('_photon_channels' not in self.__dict__):
            raise NotImplementedError
        
        # The pulse cache should be immediately transfered after call this function
        self.clear_pulse_cache()

        # Correct for PMT Transition Time Spread (skip for pmt afterpulses)
        if '_photon_gains' not in self.__dict__:
            self._photon_timings += np.random.normal(self.config['pmt_transit_time_mean'],
                                                     self.config['pmt_transit_time_spread'],
                                                     len(self._photon_timings))

        dt = self.config.get('sample_duration', 10) # Getting dt from the lib just once
        self._n_double_pe = self._n_double_pe_bot = 0 # For truth aft output

        counts_start = 0 # Secondary loop index for assigning channel
        for channel, counts in zip(*np.unique(self._photon_channels, return_counts=True)):

            #TODO: This is temporary continue to avoid out-of-range error.
            # It should be added a proper method for nVeto PMTs also.
            if channel >= 2000:
                continue
            # Use 'counts' amount of photon for this channel 
            _channel_photon_timings = self._photon_timings[counts_start:counts_start+counts]
            counts_start += counts
            if channel in self.turned_off_pmts: continue

            # If gain of each photon is not specifically assigned
            # Sample from spe scaling factor distribution and to individual gain
            # In contrast to pmt afterpulse that should have gain determined before this step
            if '_photon_gains' not in self.__dict__:
                if self.config['detector'] == 'XENON1T':
                    _channel_photon_gains = self.config['gains'][channel] \
                    * self.uniform_to_pe_arr(np.random.random(len(_channel_photon_timings)), channel)

                else:
                    _channel_photon_gains = self.config['gains'][channel] \
                    * self.uniform_to_pe_arr(np.random.random(len(_channel_photon_timings)))

                # Add some double photoelectron emission by adding another sampled gain
                n_double_pe = np.random.binomial(len(_channel_photon_timings),
                                                 p=self.config['p_double_pe_emision'])
                self._n_double_pe += n_double_pe
                if channel in self.config['channels_bottom']:
                    self._n_double_pe_bot += n_double_pe

                #_dpe_index = np.random.randint(len(_channel_photon_timings),
                #                               size=n_double_pe)
                if self.config['detector'] == 'XENON1T':
                    _channel_photon_gains[:n_double_pe] += self.config['gains'][channel] \
                    * self.uniform_to_pe_arr(np.random.random(n_double_pe), channel)
                else:
                    _channel_photon_gains[:n_double_pe] += self.config['gains'][channel] \
                    * self.uniform_to_pe_arr(np.random.random(n_double_pe))
            else:
                _channel_photon_gains = np.array(self._photon_gains[self._photon_channels == channel])

            # Build a simulated waveform, length depends on min and max of photon timings
            min_timing, max_timing = np.min(
                _channel_photon_timings), np.max(_channel_photon_timings)
            pulse_left = int(min_timing // dt) - int(self.config['samples_to_store_before'])
            pulse_right = int(max_timing // dt) + int(self.config['samples_to_store_after'])
            pulse_current = np.zeros(pulse_right - pulse_left + 1)

            Pulse.add_current(_channel_photon_timings.astype(int),
                              _channel_photon_gains,
                              pulse_left,
                              dt,
                              self._pmt_current_templates,
                              pulse_current)

            # For single event, data of pulse level is small enough to store in dataframe
            self._pulses.append(dict(
                photons  = len(_channel_photon_timings),
                channel  = channel,
                left     = pulse_left,
                right    = pulse_right,
                duration = pulse_right - pulse_left + 1,
                current  = pulse_current,))


    def init_pmt_current_templates(self):
        """
        Create spe templates, for 10ns sample duration and 1ns rounding we have:
        _pmt_current_templates[i] : photon timing fall between [10*m+i, 10*m+i+1)
        (i, m are integers)
        """

        # Interpolate on cdf ensures that each spe pulse would sum up to 1 pe*sample duration^-1
        pe_pulse_function = interp1d(
            self.config.get('pe_pulse_ts'),
            np.cumsum(self.config.get('pe_pulse_ys')),
            bounds_error=False, fill_value=(0, 1))

        # Samples are always multiples of sample_duration
        sample_duration = self.config.get('sample_duration', 10)
        samples_before = self.config.get('samples_before_pulse_center', 2)
        samples_after = self.config.get('samples_after_pulse_center', 20)
        pmt_pulse_time_rounding = self.config.get('pmt_pulse_time_rounding', 1.0)

        # Let's fix this, so everything can be turned into int
        assert pmt_pulse_time_rounding == 1

        samples = np.linspace(-samples_before * sample_duration,
                              + samples_after * sample_duration,
                              1 + samples_before + samples_after)
        self._template_length = np.int(len(samples) - 1)

        templates = []
        for r in np.arange(0, sample_duration, pmt_pulse_time_rounding):
            pmt_current = np.diff(pe_pulse_function(samples - r)) / sample_duration  # pe / 10 ns
            # Normalize here to counter tiny rounding error from interpolation
            pmt_current *= (1 / sample_duration) / np.sum(pmt_current)  # pe / 10 ns
            templates.append(pmt_current)
        self._pmt_current_templates = np.array(templates)

        log.debug('Create spe waveform templates with %s ns resolution' % pmt_pulse_time_rounding)


    def init_spe_scaling_factor_distributions(self):
        # Extract the spe pdf from a csv file into a pandas dataframe
        spe_shapes = self.resource.photon_area_distribution

        # Create a converter array from uniform random numbers to SPE gains (one interpolator per channel)
        # Scale the distributions so that they have an SPE mean of 1 and then calculate the cdf
        uniform_to_pe_arr = []
        for ch in spe_shapes.columns[1:]:  # skip the first element which is the 'charge' header
            if spe_shapes[ch].sum() > 0:
                mean_spe = (spe_shapes['charge'].values * spe_shapes[ch]).sum() / spe_shapes[ch].sum()
                scaled_bins = spe_shapes['charge'].values / mean_spe
                cdf = np.cumsum(spe_shapes[ch]) / np.sum(spe_shapes[ch])
            else:
                # if sum is 0, just make some dummy axes to pass to interpolator
                cdf = np.linspace(0, 1, 10)
                scaled_bins = np.zeros_like(cdf)

            grid_cdf = np.linspace(0, 1, 2001)
            grid_scale = interp1d(cdf, scaled_bins, 
                bounds_error=False, 
                fill_value=(scaled_bins[0], scaled_bins[-1]))(grid_cdf)

            uniform_to_pe_arr.append(grid_scale)

        if len(uniform_to_pe_arr):
            self.__uniform_to_pe_arr = np.stack(uniform_to_pe_arr)

        log.debug('Initialize spe scaling factor distributions')


    def uniform_to_pe_arr(self, p, channel=0):
        indices = (p * 2000).astype(int)
        return self.__uniform_to_pe_arr[channel, indices]


    def clear_pulse_cache(self):
        self._pulses = []

    @staticmethod
    @njit
    def add_current(photon_timings,
                    photon_gains,
                    pulse_left,
                    dt,
                    pmt_current_templates,
                    pulse_current):
        #         """
        #         Simulate single channel waveform given the photon timings
        #         photon_timing         - dim-1 integer array of photon timings in unit of ns
        #         photon_gain           - dim-1 float array of ph. 2 el. gain individual photons
        #         pulse_left            - left of the pulse in unit of 10 ns
        #         dt                    - mostly it is 10 ns
        #         pmt_current_templates - list of spe templates of different reminders
        #         pulse_current         - waveform
        #         """
        if not len(photon_timings):
            return
        
        template_length = len(pmt_current_templates[0])
        i_photons = np.argsort(photon_timings)
        # Convert photon_timings to int outside this function
        # photon_timings = photon_timings // 1

        gain_total = 0
        tmp_photon_timing = photon_timings[i_photons[0]]
        for i in i_photons:
            if photon_timings[i] > tmp_photon_timing:
                start = int(tmp_photon_timing // dt) - pulse_left
                reminder = int(tmp_photon_timing % dt)
                pulse_current[start:start + template_length] += \
                    pmt_current_templates[reminder] * gain_total

                gain_total = photon_gains[i]
                tmp_photon_timing = photon_timings[i]
            else:
                gain_total += photon_gains[i]
        else:
            start = int(tmp_photon_timing // dt) - pulse_left
            reminder = int(tmp_photon_timing % dt)
            pulse_current[start:start + template_length] += \
                pmt_current_templates[reminder] * gain_total


    def singlet_triplet_delays(self, size, singlet_ratio):
        """
        Given the amount of the eximer, return time between excimer decay
        and their time of generation.
        size           - amount of eximer
        self.phase     - 'liquid' or 'gas'
        singlet_ratio  - fraction of excimers that become singlets
                         (NOT the ratio of singlets/triplets!)
        """
        if self.phase == 'liquid':
            t1, t3 = (self.config['singlet_lifetime_liquid'],
                      self.config['triplet_lifetime_liquid'])
        elif self.phase == 'gas':
            t1, t3 = (self.config['singlet_lifetime_gas'],
                      self.config['triplet_lifetime_gas'])

        delay = np.random.choice([t1, t3], size, replace=True,
                                 p=[singlet_ratio, 1 - singlet_ratio])
        return np.random.exponential(1, size) * delay


@export
class S1(Pulse):
    """
    Given temperal inputs as well as number of photons
    Random generate photon timing and channel distribution.
    """

    def __init__(self, config):
        super().__init__(config)
        self.phase = 'liquid'  # To distinguish singlet/triplet time delay.

    def __call__(self, instruction):
        if len(instruction.shape) < 1:
            # shape of recarr is a bit strange
            instruction = np.array([instruction])

        _, _, t, _, x, y, z, n_photons, recoil_type, *rest = [
            np.array(v).reshape(-1) for v in zip(*instruction)]

        positions = np.array([x, y, z]).T  # For map interpolation
        if self.config['detector']=='XENONnT':
            ly = np.squeeze(self.resource.s1_light_yield_map(positions),
                            axis=-1)
        elif self.config['detector']=='XENON1T':
            ly = self.resource.s1_light_yield_map(positions)
            ly *= self.config['s1_detection_efficiency']
        n_photons = np.random.binomial(n=n_photons, p=ly)

        self._photon_timings = np.array([])
        list(map(self.photon_timings, t, n_photons, recoil_type))
        # The new way iterpolation is written always require a list
        self.photon_channels(positions, n_photons)

        super().__call__()

    def photon_channels(self, points, n_photons):

        # print(self.config)
        channels = np.arange(self.config['n_tpc_pmts'])#+1 for the channel map
        p_per_channel = self.resource.s1_pattern_map(points)
        p_per_channel[:, np.in1d(channels, self.turned_off_pmts)] = 0
        
        self._photon_channels = np.array([]).astype(int)
        for ppc, n in zip(p_per_channel, n_photons):
            self._photon_channels = np.append(self._photon_channels,
                    np.random.choice(
                        channels,
                        size=n,
                        p=ppc / np.sum(ppc),
                        replace=True))

    def photon_timings(self, t, n_photons, recoil_type):
        if n_photons == 0:
            return

        if (self.config.get('s1_model_type') == 'simple' and 
           recoil_type in [1, 2]):
            # Simple S1 model enabled: use it for ER and NR.
            self._photon_timings = np.append(self._photon_timings,
                t + np.random.exponential(self.config['s1_decay_time'], n_photons))
            self._photon_timings += np.random.normal(0,self.config['s1_decay_spread'],len(self._photon_timings))
            return

        try:
            self._photon_timings = np.append(self._photon_timings,
                t + getattr(self, recoil_type.lower())(n_photons))
        except AttributeError:
            raise AttributeError('Recoil type must be ER, NR, alpha or LED, not %s' % recoil_type)

    def alpha(self, size):
        # Neglible recombination time
        return self.singlet_triplet_delays(size, self.config['s1_ER_alpha_singlet_fraction'])

    def led(self, size):
        # distribute photons uniformly within the LED pulse length
        return np.random.uniform(0, self.config['led_pulse_length'], size)

    def er(self, size):
        # How many of these are primary excimers? Others arise through recombination.
        efield = (self.config['drift_field'] / (units.V / units.cm))
        self.config['s1_ER_recombination_time'] = 3.5 / \
                                                  0.18 * (1 / 20 + 0.41) * np.exp(-0.009 * efield)

        reco_time, p_fraction, max_reco_time = (
            self.config['s1_ER_recombination_time'],
            self.config['s1_ER_primary_singlet_fraction'],
            self.config['maximum_recombination_time'])

        timings = np.random.choice([0, reco_time], size, replace=True,
                                   p=[p_fraction, 1 - p_fraction])
        primary = timings == 0
        timings *= 1 / (1 - np.random.uniform(0, 1, size)) - 1
        timings = np.clip(timings, 0, self.config['maximum_recombination_time'])
        size_primary = len(timings[primary])
        timings[primary] += self.singlet_triplet_delays(
            size_primary, self.config['s1_ER_primary_singlet_fraction'])
        timings[~primary] += self.singlet_triplet_delays(
            size - size_primary, self.config['s1_ER_secondary_singlet_fraction'])
        return timings

    def nr(self, size):
        return self.singlet_triplet_delays(size, self.config['s1_NR_singlet_fraction'])


@export
class S2(Pulse):
    """
    Given temperal inputs as well as number of electrons
    Random generate photon timing and channel distribution.
    """

    def __init__(self, config):
        super().__init__(config)

        self.phase = 'gas'  # To distinguish singlet/triplet time delay.
        self.luminescence_switch_threshold = 100  # When to use simplified model (NOT IN USE)

    def __call__(self, instruction):
        if len(instruction.shape) < 1:
            # shape of recarr is a bit strange
            instruction = np.array([instruction])

        _, _, t, _, x, y, z, n_electron, recoil_type, *rest = [
            np.array(v).reshape(-1) for v in zip(*instruction)]
        
        # Reverse engineerring FDC
        if self.config['field_distortion_on']:
            z_obs, positions = self.inverse_field_distortion(x, y, z)
        else:
            z_obs, positions = z, np.array([x, y]).T

        if self.config['detector']=='XENONnT':
            sc_gain = np.squeeze(self.resource.s2_light_yield_map(positions), axis=-1) \
                * self.config['s2_secondary_sc_gain']
        elif self.config['detector']=='XENON1T':
            sc_gain = self.resource.s2_light_yield_map(positions) \
                * self.config['s2_secondary_sc_gain']

        # Average drift time of the electrons
        self.drift_time_mean = - z_obs / \
            self.config['drift_velocity_liquid'] + self.config['drift_time_gate']

        # Absorb electrons during the drift
        electron_lifetime_correction = np.exp(- 1 * self.drift_time_mean /
            self.config['electron_lifetime_liquid'])
        cy = self.config['electron_extraction_yield'] * electron_lifetime_correction

        #why are there cy greater than 1? We should check this
        cy = np.clip(cy, a_min = 0, a_max = 1)
        n_electron = np.random.binomial(n=n_electron, p=cy)

        # Second generate photon timing and channel
        self.photon_timings(t, n_electron, z_obs, positions, sc_gain)
        self.photon_channels(positions)

        super().__call__()

    def inverse_field_distortion(self, x, y, z):
        positions = np.array([x, y, z]).T
        for i_iter in range(6):  # 6 iterations seems to work
            dr = self.resource.fdc_3d(positions)
            if i_iter > 0: dr = 0.5 * dr + 0.5 * dr_pre  # Average between iter
            dr_pre = dr

            r_obs = np.sqrt(x**2 + y**2) - dr
            x_obs = x * r_obs / (r_obs + dr)
            y_obs = y * r_obs / (r_obs + dr)
            z_obs = - np.sqrt(z**2 + dr**2)
            positions = np.array([x_obs, y_obs, z_obs]).T

        positions = np.array([x_obs, y_obs]).T 
        return z_obs, positions

    def luminescence_timings(self, xy, shape):
        """
        Luminescence time distribution computation
        """
        assert shape[0] == len(xy), 'Output shape should have the same length as positions'
        number_density_gas = self.config['pressure'] / \
                             (units.boltzmannConstant * self.config['temperature'])
        alpha = self.config['gas_drift_velocity_slope'] / number_density_gas

<<<<<<< HEAD
        if self.config.get('enable_gas_gap_warping', True):
            dG = self.resource.gas_gap_length(x,y)
        else:
            dG = self.config['elr_gas_gap_length']
=======
        dG = self.resource.gas_gap_length(*xy[i])
>>>>>>> aefdcb10
        rA = self.config['anode_field_domination_distance']
        rW = self.config['anode_wire_radius']
        dL = self.config['gate_to_anode_distance'] - dG

        VG = self.config['anode_voltage'] / (1 + dL / dG / self.config['lxe_dielectric_constant'])
        E0 = VG / ((dG - rA) / rA + np.log(rA / rW))

        def Efield_r(r): return np.clip(E0 / r, E0 / rA, E0 / rW)

        def velosity_r(r): return alpha * Efield_r(r)

        def Yield_r(r): return Efield_r(r) / (units.kV / units.cm) - \
                               0.8 * self.config['pressure'] / units.bar

        r = np.linspace(dG, rW, 1000)
        dt = - np.diff(r)[0] / velosity_r(r)
        dy = Yield_r(r) / np.sum(Yield_r(r))

        uniform_to_emission_time = interp1d(np.cumsum(dy), np.cumsum(dt),
                                            bounds_error=False, fill_value=(0, sum(dt)))

        probabilities = 1 - np.random.uniform(0, 1, size=shape)
        return uniform_to_emission_time(probabilities)

    def luminescence_timings_garfield(self, xy, shape):
        """
        Luminescence time distribution computation
        """
        assert 's2_luminescence' in self.resource.__dict__, 's2_luminescence model not found'
        assert shape[0] == len(xy), 'Output shape should have same length as positions'

        x_grid, n_grid = np.unique(self.resource.s2_luminescence['x'], return_counts=True)
        i_grid = (n_grid.sum() - np.cumsum(n_grid[::-1]))[::-1]

        tilt = getattr(self.config, 'anode_xaxis_angle', np.pi / 4)
        pitch = getattr(self.config, 'anode_pitch', 0.5)
        rotation_mat = np.array(((np.cos(tilt), -np.sin(tilt)), (np.sin(tilt), np.cos(tilt))))

        jagged = lambda relative_y: (relative_y + pitch / 2) % pitch - pitch / 2
        distance = jagged(np.matmul(xy, rotation_mat)[:, 1])  # shortest distance from any wire

        index = np.zeros(shape).astype(int)
        @njit
        def _luminescence_timings_index(distance, x_grid, n_grid, i_grid, shape, index):
            for ix in range(shape[0]):
                pitch_index = np.argmin(np.abs(distance[ix] - x_grid))
                for iy in range(shape[1]):
                    index[ix, iy] = i_grid[pitch_index] + np.random.randint(n_grid[pitch_index])

        _luminescence_timings_index(distance, x_grid, n_grid, i_grid, shape, index)

        return self.resource.s2_luminescence['t'][index]

    @staticmethod
    @njit
    def electron_timings(t, n_electron, z, sc_gain, timings, gains,
            drift_velocity_liquid,
            drift_time_gate,
            diffusion_constant_liquid,
            electron_trapping_time):
        assert len(timings) == np.sum(n_electron)
        assert len(gains) == np.sum(n_electron)
        assert len(sc_gain) == len(t)

        i_electron = 0
        for i in np.arange(len(t)):
            # Diffusion model from Sorensen 2011
            drift_time_mean = - z[i] / \
                drift_velocity_liquid + drift_time_gate
            _drift_time_mean = max(drift_time_mean, 0)
            drift_time_stdev = np.sqrt(2 * diffusion_constant_liquid * _drift_time_mean)
            drift_time_stdev /= drift_velocity_liquid
            # Calculate electron arrival times in the ELR region

            for _ in np.arange(n_electron[i]):
                _timing = t[i] + \
                    np.random.exponential(electron_trapping_time)
                _timing += np.random.normal(drift_time_mean, drift_time_stdev)
                timings[i_electron] = _timing

                # TODO: add manual fluctuation to sc gain
                gains[i_electron] = sc_gain[i]
                i_electron += 1

    def photon_timings(self, t, n_electron, z, xy, sc_gain):
        # First generate electron timinga
        self._electron_timings = np.zeros(np.sum(n_electron))
        self._electron_gains = np.zeros(np.sum(n_electron))
        _config = [self.config[k] for k in
                   ['drift_velocity_liquid',
                    'drift_time_gate',
                    'diffusion_constant_liquid',
                    'electron_trapping_time']]
        self.electron_timings(t, n_electron, z, sc_gain, 
            self._electron_timings, self._electron_gains, *_config)

        # TODO log this
        if len(self._electron_timings) < 1:
            self._photon_timings = []
            return 1

        # For vectorized calculation, artificially top #photon per electron at +4 sigma
        nele = len(self._electron_timings)
        npho = np.ceil(np.max(self._electron_gains) +
                       4 * np.sqrt(np.max(self._electron_gains))).astype(int)

        if self.config['s2_luminescence_model'] == 'simple':
            self._photon_timings = self.luminescence_timings((nele, npho), **xy)
        elif self.config['s2_luminescence_model'] == 'garfield':
            self._photon_timings = self.luminescence_timings_garfield(
                np.repeat(xy, n_electron, axis=0),
                (nele, npho))
        self._photon_timings += np.repeat(self._electron_timings, npho).reshape((nele, npho))

        # Crop number of photons by random number generated with poisson
        probability = np.tile(np.arange(npho), nele).reshape((nele, npho))
        threshold = np.repeat(np.random.poisson(self._electron_gains), npho).reshape((nele, npho))
        self._photon_timings = self._photon_timings[probability < threshold]

        # Special index for match photon to original electron poistion
        self._instruction = np.repeat(
            np.repeat(np.arange(len(t)), n_electron), npho).reshape((nele, npho))
        self._instruction = self._instruction[probability < threshold]

        self._photon_timings += self.singlet_triplet_delays(
            len(self._photon_timings), self.config['singlet_fraction_gas'])
        
<<<<<<< HEAD
        self._photon_timings += np.random.normal(0,self.config['s2_time_spread'],len(self._photon_timings))
=======
        self._photon_timings += np.random.normal(0, self.config['s2_time_spread'], 
            len(self._photon_timings))
>>>>>>> aefdcb10

        # The timings generated is NOT randomly ordered, must do shuffle
        # Shuffle within each given n_electron[i]
        # We can do this by first finding out cumulative sum of the photons
        cumulate_npho = np.pad(np.cumsum(threshold[:, 0]), [1, 0])[np.cumsum(n_electron)]
        for i in range(len(cumulate_npho)):
            if i == 0:
                s = slice(0, cumulate_npho[i])
            else:
                s = slice(cumulate_npho[i-1], cumulate_npho[i])
            np.random.shuffle(self._photon_timings[s])

    def photon_channels(self, points):
        # TODO log this
        if len(self._photon_timings) == 0:
            self._photon_channels = []
            return 1
        
        aft = self.config['s2_mean_area_fraction_top']
        aft_random = self.config.get('randomize_fraction_of_s2_top_array_photons', 0)
        channels = np.arange(self.config['n_tpc_pmts']).astype(int)
        top_index = np.arange(self.config['n_top_pmts'])
        bottom_index = np.array(self.config['channels_bottom'])

        pattern = self.resource.s2_pattern_map(points)  # [position, pmt]
        if pattern.shape[1] - 1 not in bottom_index:
            pattern = np.pad(pattern, [[0, 0], [0, len(bottom_index)]], 
                'constant', constant_values=1)
        sum_pat = np.sum(pattern, axis=1).reshape(-1, 1)
        pattern = np.divide(pattern, sum_pat, out=np.zeros_like(pattern), where=sum_pat!=0)

        assert pattern.shape[0] == len(points)
        assert pattern.shape[1] == len(channels)

        self._photon_channels = np.array([], dtype=int)
        # Randomly assign to channel given probability of each channel
        for unique_i, count in zip(*np.unique(self._instruction, return_counts=True)):
            pat = pattern[unique_i]  # [pmt]

            if aft > 0:  # Redistribute pattern with user specified aft
                _aft = aft * (1 + np.random.normal(0, aft_random))
                _aft = np.clip(_aft, 0, 1)
                pat[top_index] = pat[top_index] / pat[top_index].sum() * _aft
                pat[bottom_index] = pat[bottom_index] / pat[bottom_index].sum() *  (1 - _aft)

            if np.isnan(pat).sum() > 0:  # Pattern map return zeros
                _photon_channels = np.array([-1] * count)
            else:
                _photon_channels = np.random.choice(
                    channels,
                    size=count,
                    p=pat,
                    replace=True)

            self._photon_channels = np.append(self._photon_channels, _photon_channels)

        # Remove photon with channel -1
        mask = self._photon_channels != -1
        self._photon_channels = self._photon_channels[mask]
        self._photon_timings = self._photon_timings[mask]


@export
class PhotoIonization_Electron(S2):
    """
    Produce electron after pulse simulation, using already built cdfs
    The cdfs follow distribution parameters extracted from data.
    """

    def __init__(self, config):
        super().__init__(config)
        self._photon_timings = []

    def generate_instruction(self, signal_pulse, signal_pulse_instruction):
        if len(signal_pulse._photon_timings) == 0: return []
        return self.electron_afterpulse(signal_pulse, signal_pulse_instruction)

    def electron_afterpulse(self, signal_pulse, signal_pulse_instruction):
        """
        For electron afterpulses we assume a uniform x, y
        """
        delaytime_pmf_hist = self.resource.uniform_to_ele_ap

        # To save calculation we first find out how many photon will give rise ap
        n_electron = np.random.poisson(delaytime_pmf_hist.n
                                       * len(signal_pulse._photon_timings)
                                       * self.config['photoionization_modifier'])

        ap_delay = delaytime_pmf_hist.get_random(n_electron).clip(
            self.config['drift_time_gate'] + 1, None)

        # Randomly select original photon as time zeros
        t_zeros = signal_pulse._photon_timings[np.random.randint(
            low=0, high=len(signal_pulse._photon_timings),
            size=n_electron)]

        instruction = np.repeat(signal_pulse_instruction[0], n_electron)

        instruction['type'] = 4 # pi_el
        instruction['time'] = t_zeros
        instruction['x'], instruction['y'] = self._rand_position(n_electron)
        instruction['z'] = - (ap_delay - self.config['drift_time_gate']) * \
            self.config['drift_velocity_liquid']
        instruction['amp'] = 1

        return instruction

    def _rand_position(self, n):
        Rupper = 46

        r = np.sqrt(np.random.uniform(0, Rupper*Rupper, n))
        angle = np.random.uniform(-np.pi, np.pi, n)

        return r * np.cos(angle), r * np.sin(angle)


@export
class PhotoElectric_Electron(S2):
    """
    Produce electron after S2 pulse simulation, using a gaussian distribution
    """

    def __init__(self, config):
        super().__init__(config)
        self._photon_timings = []

    def generate_instruction(self, signal_pulse, signal_pulse_instruction):
        if len(signal_pulse._photon_timings) == 0: return []
        return self.electron_afterpulse(signal_pulse, signal_pulse_instruction)

    def electron_afterpulse(self, signal_pulse, signal_pulse_instruction):

        n_electron = np.random.poisson(self.config['photoelectric_p']
                                       * len(signal_pulse._photon_timings)
                                       * self.config['photoelectric_modifier'])

        ap_delay = np.clip(
            np.random.normal(self.config['photoelectric_t_center'] + self.config['drift_time_gate'], 
                             self.config['photoelectric_t_spread'],
                             n_electron), 0, None)

        # Randomly select original photon as time zeros
        t_zeros = signal_pulse._photon_timings[np.random.randint(
            low=0, high=len(signal_pulse._photon_timings),
            size=n_electron)]

        instruction = np.repeat(signal_pulse_instruction[0], n_electron)

        instruction['type'] = 6 # pe_el
        instruction['time'] = t_zeros
        instruction['x'], instruction['y'] = self._rand_position(n_electron)
        instruction['z'] = - (ap_delay - self.config['drift_time_gate']) * \
            self.config['drift_velocity_liquid']
        instruction['amp'] = 1

        return instruction

    def _rand_position(self, n):
        Rupper = 46

        r = np.sqrt(np.random.uniform(0, Rupper*Rupper, n))
        angle = np.random.uniform(-np.pi, np.pi, n)

        return r * np.cos(angle), r * np.sin(angle)


@export
class PMT_Afterpulse(Pulse):
    """
    Produce pmt after pulse simulation, using already built cdfs
    The cdfs follow distribution parameters extracted from data.
    """

    def __init__(self, config):
        super().__init__(config)

    def __call__(self, signal_pulse):
        if len(signal_pulse._photon_timings) == 0:
            self.clear_pulse_cache()
            return

        self._photon_timings = []
        self._photon_channels = []
        self._photon_amplitude = []

        self.photon_afterpulse(signal_pulse)
        super().__call__()

    def photon_afterpulse(self, signal_pulse):
        """
        For pmt afterpulses, gain and dpe generation is a bit different from standard photons
        """
        self.element_list = self.resource.uniform_to_pmt_ap.keys()
        for element in self.element_list:
            delaytime_cdf = self.resource.uniform_to_pmt_ap[element]['delaytime_cdf']
            amplitude_cdf = self.resource.uniform_to_pmt_ap[element]['amplitude_cdf']

            # Assign each photon FRIST random uniform number rU0 from (0, 1] for timing
            rU0 = 1 - np.random.rand(len(signal_pulse._photon_timings))

            # Select those photons with U <= max of cdf of specific channel
            cdf_max = delaytime_cdf[signal_pulse._photon_channels, -1]
            sel_photon_id = np.where(rU0 <= cdf_max * self.config['pmt_ap_modifier'])[0]
            if len(sel_photon_id) == 0: continue
            sel_photon_channel = signal_pulse._photon_channels[sel_photon_id]

            # Assign selected photon SECOND random uniform number rU1 from (0, 1] for amplitude
            rU1 = 1 - np.random.rand(len(sel_photon_id))

            # The map is made so that the indices are delay time in unit of ns
            if 'Uniform' in element:
                ap_delay = np.random.uniform(delaytime_cdf[sel_photon_channel, 0], 
                    delaytime_cdf[sel_photon_channel, 1])                
                ap_amplitude = np.ones_like(ap_delay)
            else:
                ap_delay = (np.argmin(
                    np.abs(
                        delaytime_cdf[sel_photon_channel]
                        - rU0[sel_photon_id][:, None]), axis=-1)
                            - self.config['pmt_ap_t_modifier'])
                ap_amplitude = np.argmin(
                    np.abs(
                        amplitude_cdf[sel_photon_channel]
                        - rU1[:, None]), axis=-1)/100.

            self._photon_timings += (signal_pulse._photon_timings[sel_photon_id] + ap_delay).tolist()
            self._photon_channels += signal_pulse._photon_channels[sel_photon_id].tolist()
            self._photon_amplitude += np.atleast_1d(ap_amplitude).tolist()

        self._photon_timings = np.array(self._photon_timings)
        self._photon_channels = np.array(self._photon_channels).astype(int)
        self._photon_amplitude = np.array(self._photon_amplitude)
        self._photon_gain = np.array(self.config['gains'])[self._photon_channels] \
            * self._photon_amplitude


@export
class RawData(object):

    def __init__(self, config):
        self.config = config
        self.pulses = dict(
            s1=S1(config),
            s2=S2(config),
            pi_el=PhotoIonization_Electron(config),
            pe_el=PhotoElectric_Electron(config),
            pmt_ap=PMT_Afterpulse(config),
        )
        self.resource = load_config(self.config)

    def __call__(self, instructions, truth_buffer=None, **kwargs):
        if truth_buffer is None:
            truth_buffer = []

        # Pre-load some constents from config
        v = self.config['drift_velocity_liquid']
        rext = self.config['right_raw_extension']

        # Data cache
        self._pulses_cache = []
        self._raw_data_cache = []

        # Iteration conditions
        self.source_finished = False
        self.last_pulse_end_time = - np.inf
        self.instruction_event_number = np.min(instructions['event_number'])
        # Primary instructions must be sorted by signal time
        # int(type) by design S1-esque being odd, S2-esque being even
        # thus type%2-1 is 0:S1-esque;  -1:S2-esque
        # Make a list of clusters of instructions, with gap smaller then rext
        inst_time = instructions['time'] + instructions['z']  / v * (instructions['type'] % 2 - 1)
        inst_queue = np.argsort(inst_time)
        inst_queue = np.split(inst_queue, np.where(np.diff(inst_time[inst_queue]) > rext)[0]+1)

        # Instruction buffer
        instb = np.zeros(10000, dtype=instructions.dtype) # size ~ 1% of size of primary
        instb_filled = np.zeros_like(instb, dtype=bool) # Mask of where buffer is filled

        # ik those are illegible, messy logic. lmk if you have a better way
        pbar = tqdm(total=len(inst_queue), desc='Simulating Raw Records')
        while not self.source_finished:

            # A) Add a new instruction into buffer
            try:
                ixs = inst_queue.pop(0) # The index from original instruction list
                self.source_finished = len(inst_queue) == 0
                assert len(np.where(~instb_filled)[0]) > len(ixs), "Run out of instruction buffer"
                ib = np.where(~instb_filled)[0][:len(ixs)] # The index of first empty slot in buffer
                instb[ib] = instructions[ixs]
                instb_filled[ib] = True
                pbar.update(1)
            except: pass

            # B) Cluster instructions again with gap size <= rext
            instb_indx = np.where(instb_filled)[0]
            instb_type = instb[instb_indx]['type']
            instb_time = instb[instb_indx]['time'] + instb[instb_indx]['z']  \
                / v * (instb_type % 2 - 1)
            instb_queue = np.argsort(instb_time,  kind='stable')
            instb_queue = np.split(instb_queue, 
                np.where(np.diff(instb_time[instb_queue]) > rext)[0]+1)
            
            # C) Push pulse cache out first if nothing comes right after them
            if np.min(instb_time) - self.last_pulse_end_time > rext and not np.isinf(self.last_pulse_end_time):
                self.digitize_pulse_cache()
                yield from self.ZLE()

            # D) Run all clusters before the current source
            stop_at_this_group = False
            for ibqs in instb_queue:
                for ptype in [1, 2, 4, 6]: # S1 S2 PI Gate
                    mask = instb_type[ibqs] == ptype
                    if np.sum(mask) == 0: continue # No such instruction type
                    instb_run = instb_indx[ibqs[mask]] # Take hold of todo list

                    if self.symtype(ptype) in ['s1', 's2']:
                        stop_at_this_group = True # Stop group iteration
                        _instb_run = np.array_split(instb_run, len(instb_run))
                    else: _instb_run = [instb_run] # Small trick to make truth small

                    # Run pulse simulation for real
                    for instb_run in _instb_run:
                        for instb_secondary in self.sim_data(instb[instb_run]):
                            ib = np.where(~instb_filled)[0][:len(instb_secondary)]
                            instb[ib] = instb_secondary
                            instb_filled[ib] = True

                        if len(truth_buffer): # Extract truth info
                            self.get_truth(instb[instb_run], truth_buffer)

                        instb_filled[instb_run] = False # Free buffer AFTER copyting into truth buffer

                if stop_at_this_group: break
                self.digitize_pulse_cache() # from pulse cache to raw data
                yield from self.ZLE()
                
            self.source_finished = len(inst_queue) == 0 and np.sum(instb_filled) == 0
        pbar.close()

    @staticmethod
    def symtype(ptype):
        return PULSE_TYPE_NAMES[ptype]

    def sim_data(self, instruction):
        """Simulate a pulse according to instruction, and yield any additional instructions
        for secondary electron afterpulses.
        """
        # Any additional fields in instruction correspond to temporary
        # configuration overrides. No need to restore the old config:
        # next instruction cannot but contain the same fields.
        if len(instruction.dtype.names) > 8:
            for par in instruction.dtype.names:
                if par in self.config:
                    self.config[par] = instruction[par][0]

        # Simulate the primary pulse
        primary_pulse = self.symtype(instruction['type'][0])
        self.pulses[primary_pulse](instruction)

        # Add PMT afterpulses, if requested
        do_pmt_ap = self.config.get('enable_pmt_afterpulses', True)
        if do_pmt_ap:
            self.pulses['pmt_ap'](self.pulses[primary_pulse])

        # Append pulses we just simulated to our cache
        for pt in [primary_pulse, 'pmt_ap']:
            if pt == 'pmt_ap' and not do_pmt_ap:
                continue

            _pulses = getattr(self.pulses[pt], '_pulses')
            if len(_pulses) > 0:
                self._pulses_cache += _pulses
                self.last_pulse_end_time = max(
                    self.last_pulse_end_time,
                    np.max([p['right'] for p in _pulses]) * 10)

        # Make new instructions for electron afterpulses, if requested
        if primary_pulse in ['s1', 's2']:
            if self.config.get('enable_electron_afterpulses', True):
                yield self.pulses['pi_el'].generate_instruction(
                    self.pulses[primary_pulse], instruction)
                if primary_pulse in ['s2']: # Only add gate ap to s2
                    yield self.pulses['pe_el'].generate_instruction(
                        self.pulses[primary_pulse], instruction)
            self.instruction_event_number = instruction['event_number'][0]
        
    def digitize_pulse_cache(self):
        """
        Superimpose pulses (wfsim definition) into WFs w/ dynamic range truncation
        """
        if len(self._pulses_cache) == 0:
            self._raw_data = []
        else:
            self.current_2_adc = self.config['pmt_circuit_load_resistor'] \
                * self.config['external_amplification'] \
                / (self.config['digitizer_voltage_range'] / 2 ** (self.config['digitizer_bits']))

            self.left = np.min([p['left'] for p in self._pulses_cache]) - self.config['trigger_window']
            self.right = np.max([p['right'] for p in self._pulses_cache]) + self.config['trigger_window']
            assert self.right - self.left < 200000, "Pulse cache too long"

            if self.left % 2 != 0: self.left -= 1 # Seems like a digizier effect


            self._raw_data = np.zeros((801,
                self.right - self.left + 1), dtype=('<i8'))
                                                 
            # Use this mask to by pass non-activated channels
            # Set to true when working with real noise
            self._channel_mask = np.zeros(801, dtype=[('mask', '?'), ('left', 'i8'), ('right', 'i8')])
            self._channel_mask['left'] = int(2**63-1)

            for ix, _pulse in enumerate(self._pulses_cache):
                ch = _pulse['channel']
                self._channel_mask['mask'][ch] = True
                self._channel_mask['left'][ch] = min(_pulse['left'], self._channel_mask['left'][ch])
                self._channel_mask['right'][ch] = max(_pulse['right'], self._channel_mask['right'][ch])
                adc_wave = - np.trunc(_pulse['current'] * self.current_2_adc).astype(int)
                _slice = slice(_pulse['left'] - self.left, _pulse['right'] - self.left + 1)
                
                self._raw_data[ch, _slice] += adc_wave

                if self.config['detector'] == 'XENONnT':
                    adc_wave_he = adc_wave * int(self.config['high_energy_deamplification_factor'])
                    if ch < self.config['n_top_pmts']:
                        ch_he = np.arange(self.config['channel_map']['he'][0],self.config['channel_map']['he'][1]+1)[ch]
                        self._raw_data[ch_he, _slice] += adc_wave_he
                        self._channel_mask[ch_he] = True
                        self._channel_mask['left'][ch_he] = self._channel_mask['left'][ch]
                        self._channel_mask['right'][ch_he] = self._channel_mask['right'][ch]
                    elif ch <= self.config['channels_bottom'][-1]:
                        self.sum_signal(adc_wave_he,
                            _pulse['left'] - self.left,
                            _pulse['right'] - self.left + 1,
                            self._raw_data[self.config['channel_map']['sum_signal']])

            self._pulses_cache = []

            self._channel_mask['left'] -= self.left + self.config['trigger_window']
            self._channel_mask['right'] -= self.left - self.config['trigger_window']
            
            
            # Adding noise, baseline and digitizer saturation
            
            if self.config.get('enable_noise', True):
                self.add_noise(data=self._raw_data,
                            channel_mask=self._channel_mask,
                            noise_data=self.resource.noise_data,
                            noise_data_length=len(self.resource.noise_data))
                self.add_baseline(self._raw_data, self._channel_mask, 
                    self.config['digitizer_reference_baseline'],)
                self.digitizer_saturation(self._raw_data, self._channel_mask)


    def ZLE(self):
        """
        Modified software zero lengh encoding, coverting WFs into pulses (XENON definition)
        """
        # Ask for memory allocation just once
        if 'zle_intervals_buffer' not in self.__dict__:
            self.zle_intervals_buffer = -1 * np.ones((50000, 2), dtype=np.int64)

        for ix, data in enumerate(self._raw_data):
            if not self._channel_mask['mask'][ix]:
                continue
            channel_left, channel_right = self._channel_mask['left'][ix], self._channel_mask['right'][ix]
            data = data[channel_left:channel_right+1]

            # For simulated data taking reference baseline as baseline
            # Operating directly on digitized downward waveform        
            if str(ix) in self.config.get('special_thresholds', {}):
                threshold = self.config['digitizer_reference_baseline'] \
                    - self.config['special_thresholds'][str(ix)] - 1
            else:
                threshold = self.config['digitizer_reference_baseline'] - self.config['zle_threshold'] - 1

            n_itvs_found = find_intervals_below_threshold(
                data,
                threshold=threshold,
                holdoff=self.config['trigger_window'] + self.config['trigger_window'] + 1,
                result_buffer=self.zle_intervals_buffer,)

            itvs_to_encode = self.zle_intervals_buffer[:n_itvs_found]
            itvs_to_encode[:, 0] -= self.config['trigger_window']
            itvs_to_encode[:, 1] += self.config['trigger_window']
            itvs_to_encode = np.clip(itvs_to_encode, 0, len(data) - 1)
            # Land trigger window on even numbers
            itvs_to_encode[:, 0] = np.ceil(itvs_to_encode[:, 0] / 2.0) * 2
            itvs_to_encode[:, 1] = np.floor(itvs_to_encode[:, 1] / 2.0) * 2

            for itv in itvs_to_encode:
                yield ix, self.left + channel_left + itv[0], self.left + channel_left + itv[1], data[itv[0]:itv[1]+1]

    def get_truth(self, instruction, truth_buffer):
        """Write truth in the first empty row of truth_buffer

        :param instruction: Array of instructions that were simulated as a
        single cluster, and should thus get one line in the truth info.
        :param truth_buffer: Truth buffer to write in.
        """
        ix = np.argmin(truth_buffer['fill'])
        tb = truth_buffer[ix]
        peak_type = self.symtype(instruction['type'][0])
        pulse = self.pulses[peak_type]

        for quantum in 'photon', 'electron':
            times = getattr(pulse, f'_{quantum}_timings', [])
            if len(times):
                tb[f'n_{quantum}'] = len(times)
                tb[f't_mean_{quantum}'] = np.mean(times)
                tb[f't_first_{quantum}'] = np.min(times)
                tb[f't_last_{quantum}'] = np.max(times)
                tb[f't_sigma_{quantum}'] = np.std(times)
            else:
                # Peak does not have photons / electrons
                # zero-photon afterpulses can be removed from truth info
                if peak_type not in ['s1', 's2'] and quantum == 'photon':
                    return
                tb[f'n_{quantum}'] = 0
                tb[f't_mean_{quantum}'] = np.nan
                tb[f't_first_{quantum}'] = np.nan
                tb[f't_last_{quantum}'] = np.nan
                tb[f't_sigma_{quantum}'] = np.nan
        
        tb['endtime'] = np.mean(instruction['time']) if np.isnan(tb['t_last_photon']) else tb['t_last_photon']
        channels = getattr(pulse, '_photon_channels', [])
        if self.config.get('exclude_dpe_in_truth', False):
            n_dpe = n_dpe_bot = 0
        else:
            n_dpe = getattr(pulse, '_n_double_pe', 0)
            n_dpe_bot = getattr(pulse, '_n_double_pe_bot', 0)
        tb['n_photon'] += n_dpe
        tb['n_photon'] -= np.sum(np.isin(channels, getattr(pulse, 'turned_off_pmts', [])))

        channels_bottom = list(
            set(self.config['channels_bottom']).difference(getattr(pulse, 'turned_off_pmts', [])))
        tb['n_photon_bottom'] = (
            np.sum(np.isin(channels, channels_bottom))
            + n_dpe_bot)

        # Summarize the instruction cluster in one row of the truth file
        for field in instruction.dtype.names:
            value = instruction[field]
            if len(instruction) > 1 and field in 'txyz':
                tb[field] = np.mean(value)
            elif len(instruction) > 1 and field == 'amp':
                tb[field] = np.sum(value)
            else:
                # Cannot summarize intelligently: just take the first value
                tb[field] = value[0]

        # Signal this row is now filled, so it won't be overwritten
        tb['fill'] = True

    @staticmethod
    @njit
    def sum_signal(adc_wave, left, right, sum_template):
        sum_template[left:right] += adc_wave
        return sum_template

    @staticmethod
    @njit
    def add_noise(data, channel_mask, noise_data, noise_data_length):
        """
        Get chunk(s) of noise sample from real noise data
        """
        for ch in range(data.shape[0]):
            if not channel_mask['mask'][ch]:
                continue
            left, right = channel_mask['left'][ch], channel_mask['right'][ch]
            id_t = np.random.randint(low=0, high=noise_data_length-right+left)
            for ix in range(left, right+1):
                if id_t+ix >= noise_data_length or ix >= len(data[ch]):
                    # Don't create value-errors
                    continue
                data[ch, ix] += noise_data[id_t+ix]

    @staticmethod
    @njit
    def add_baseline(data, channel_mask, baseline):
        for ch in range(data.shape[0]):
            if not channel_mask['mask'][ch]:
                continue
            left, right = channel_mask['left'][ch], channel_mask['right'][ch]
            for ix in range(left, right+1):
                data[ch, ix] += baseline

    @staticmethod
    @njit
    def digitizer_saturation(data, channel_mask):
        for ch in range(data.shape[0]):
            if not channel_mask['mask'][ch]:
                continue
            left, right = channel_mask['left'][ch], channel_mask['right'][ch]
            for ix in range(left, right+1):
                if data[ch, ix] < 0:
                    data[ch, ix] = 0<|MERGE_RESOLUTION|>--- conflicted
+++ resolved
@@ -444,14 +444,10 @@
                              (units.boltzmannConstant * self.config['temperature'])
         alpha = self.config['gas_drift_velocity_slope'] / number_density_gas
 
-<<<<<<< HEAD
         if self.config.get('enable_gas_gap_warping', True):
-            dG = self.resource.gas_gap_length(x,y)
+            dG = self.resource.gas_gap_length(*xy[i])
         else:
             dG = self.config['elr_gas_gap_length']
-=======
-        dG = self.resource.gas_gap_length(*xy[i])
->>>>>>> aefdcb10
         rA = self.config['anode_field_domination_distance']
         rW = self.config['anode_wire_radius']
         dL = self.config['gate_to_anode_distance'] - dG
@@ -579,12 +575,7 @@
         self._photon_timings += self.singlet_triplet_delays(
             len(self._photon_timings), self.config['singlet_fraction_gas'])
         
-<<<<<<< HEAD
         self._photon_timings += np.random.normal(0,self.config['s2_time_spread'],len(self._photon_timings))
-=======
-        self._photon_timings += np.random.normal(0, self.config['s2_time_spread'], 
-            len(self._photon_timings))
->>>>>>> aefdcb10
 
         # The timings generated is NOT randomly ordered, must do shuffle
         # Shuffle within each given n_electron[i]
