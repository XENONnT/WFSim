--- conflicted
+++ resolved
@@ -341,16 +341,9 @@
         if (config.get('s1_model_type') == 'simple' and 
            recoil_type in NestId._ALL):
             # Simple S1 model enabled: use it for ER and NR.
-<<<<<<< HEAD
-            self._photon_timings = np.append(self._photon_timings,
-                t + np.random.exponential(self.config['s1_decay_time'], n_photons))
-            self._photon_timings += np.random.normal(0,self.config['s1_decay_spread'], len(self._photon_timings))
-            return
-=======
             _photon_timings = t + np.random.exponential(config['s1_decay_time'], n_photons)
             _photon_timings += np.random.normal(0,config['s1_decay_spread'],len(_photon_timings))
             return _photon_timings
->>>>>>> 7b925173
 
         #TODO Looks nice but don't know if this actually works
         try:
