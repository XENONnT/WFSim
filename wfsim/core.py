import logging

from numba import njit
import numpy as np
from scipy.interpolate import interp1d
from tqdm import tqdm

from .load_resource import load_config, DummyMap
from strax import exporter, deterministic_hash
from . import units
from .utils import find_intervals_below_threshold

export, __all__ = exporter()
__all__.append('PULSE_TYPE_NAMES')

logging.basicConfig(handlers=[
    # logging.handlers.WatchedFileHandler('wfsim.log'),
    logging.StreamHandler()])
log = logging.getLogger('wfsim.core')
log.setLevel('WARNING')

PULSE_TYPE_NAMES = ('RESERVED', 's1', 's2', 'unknown', 'pi_el', 'pmt_ap', 'pe_el')
_cached_pmt_current_templates = {}
_cached_uniform_to_pe_arr = {}


@export
class NestId:
    """Nest ids for referring to different scintillation models, only ER is actually validated"""
    NR = [0]
    ALPHA = [6]
    ER = [7, 8, 11, 12]
    LED = [20]
    _ALL = NR + ALPHA + ER + LED


@export
class Pulse(object):
    """Pulse building class"""

    def __init__(self, config):
        self.config = config
        self.config.update(self.config.get(self.__class__.__name__, {}))
        self.resource = load_config(config)

        self.init_pmt_current_templates()
        self.init_spe_scaling_factor_distributions()
        self.config['turned_off_pmts'] = np.arange(len(config['gains']))[np.array(config['gains']) == 0]
        
        self.clear_pulse_cache()

    def __call__(self, *args):
        """
        PMTs' response to incident photons
        Use _photon_timings, _photon_channels to build pulses
        """
        if ('_photon_timings' not in self.__dict__) or \
                ('_photon_channels' not in self.__dict__):
            raise NotImplementedError

        # The pulse cache should be immediately transferred after call this function
        self.clear_pulse_cache()

        # Correct for PMT Transition Time Spread (skip for pmt after-pulses)
        # note that PMT datasheet provides FWHM TTS, so sigma = TTS/(2*sqrt(2*log(2)))=TTS/2.35482
        if '_photon_gains' not in self.__dict__:
            self._photon_timings += np.random.normal(self.config['pmt_transit_time_mean'],
                                                     self.config['pmt_transit_time_spread'] / 2.35482,
                                                     len(self._photon_timings)).astype(np.int64)

        dt = self.config.get('sample_duration', 10)  # Getting dt from the lib just once
        self._n_double_pe = self._n_double_pe_bot = 0  # For truth aft output

        counts_start = 0  # Secondary loop index for assigning channel
        for channel, counts in zip(*np.unique(self._photon_channels, return_counts=True)):

            # Use 'counts' amount of photon for this channel
            _channel_photon_timings = self._photon_timings[counts_start:counts_start+counts]
            counts_start += counts
            if channel in self.config['turned_off_pmts']:
                continue

            # If gain of each photon is not specifically assigned
            # Sample from spe scaling factor distribution and to individual gain
            # In contrast to pmt afterpulse that should have gain determined before this step
            if '_photon_gains' not in self.__dict__:

                _channel_photon_gains = self.config['gains'][channel] \
                    * self.uniform_to_pe_arr(np.random.random(len(_channel_photon_timings)))

                # Add some double photoelectron emission by adding another sampled gain
                n_double_pe = np.random.binomial(len(_channel_photon_timings),
                                                 p=self.config['p_double_pe_emision'])
                self._n_double_pe += n_double_pe
                if channel in self.config['channels_bottom']:
                    self._n_double_pe_bot += n_double_pe

                if self.config['detector'] == 'XENON1T':
                    _channel_photon_gains[:n_double_pe] += self.config['gains'][channel] \
                        * self.uniform_to_pe_arr(np.random.random(n_double_pe), channel)
                else:
                    _channel_photon_gains[:n_double_pe] += self.config['gains'][channel] \
                        * self.uniform_to_pe_arr(np.random.random(n_double_pe))
            else:
                _channel_photon_gains = np.array(self._photon_gains[self._photon_channels == channel])

            # Build a simulated waveform, length depends on min and max of photon timings
            min_timing, max_timing = np.min(
                _channel_photon_timings), np.max(_channel_photon_timings)

            pulse_left = (int(min_timing // dt) 
                          - int(self.config['samples_to_store_before'])
                          - self.config.get('samples_before_pulse_center', 2))

            pulse_right = (int(max_timing // dt) 
                           + int(self.config['samples_to_store_after'])
                           + self.config.get('samples_after_pulse_center', 20))
            pulse_current = np.zeros(pulse_right - pulse_left + 1)

            Pulse.add_current(_channel_photon_timings.astype(np.int64),
                              _channel_photon_gains,
                              pulse_left,
                              dt,
                              self._pmt_current_templates,
                              pulse_current)

            # For single event, data of pulse level is small enough to store in dataframe
            self._pulses.append(dict(
                photons  = len(_channel_photon_timings),
                channel  = channel,
                left     = pulse_left,
                right    = pulse_right,
                duration = pulse_right - pulse_left + 1,
                current  = pulse_current,))

    def init_pmt_current_templates(self):
        """
        Create spe templates, for 10ns sample duration and 1ns rounding we have:
        _pmt_current_templates[i] : photon timing fall between [10*m+i, 10*m+i+1)
        (i, m are integers)
        """
        h = deterministic_hash(self.config)
        if h in _cached_pmt_current_templates:
            self._pmt_current_templates = _cached_pmt_current_templates[h]
            return

        # Interpolate on cdf ensures that each spe pulse would sum up to 1 pe*sample duration^-1
        pe_pulse_function = interp1d(
            self.config.get('pe_pulse_ts'),
            np.cumsum(self.config.get('pe_pulse_ys')),
            bounds_error=False, fill_value=(0, 1))

        # Samples are always multiples of sample_duration
        sample_duration = self.config.get('sample_duration', 10)
        samples_before = self.config.get('samples_before_pulse_center', 2)
        samples_after = self.config.get('samples_after_pulse_center', 20)
        pmt_pulse_time_rounding = self.config.get('pmt_pulse_time_rounding', 1.0)

        # Let's fix this, so everything can be turned into int
        assert pmt_pulse_time_rounding == 1

        samples = np.linspace(-samples_before * sample_duration,
                              + samples_after * sample_duration,
                              1 + samples_before + samples_after)
        self._template_length = np.int(len(samples) - 1)

        templates = []
        for r in np.arange(0, sample_duration, pmt_pulse_time_rounding):
            pmt_current = np.diff(pe_pulse_function(samples - r)) / sample_duration  # pe / 10 ns
            # Normalize here to counter tiny rounding error from interpolation
            pmt_current *= (1 / sample_duration) / np.sum(pmt_current)  # pe / 10 ns
            templates.append(pmt_current)
        self._pmt_current_templates = np.array(templates)
        _cached_pmt_current_templates[h] = self._pmt_current_templates

        log.debug('Spe waveform templates created with %s ns resolution, cached with key %s'
                  % (pmt_pulse_time_rounding, h))

    def init_spe_scaling_factor_distributions(self):
        h = deterministic_hash(self.config)
        if h in _cached_uniform_to_pe_arr:
            self.__uniform_to_pe_arr = _cached_uniform_to_pe_arr[h]
            return

        # Extract the spe pdf from a csv file into a pandas dataframe
        spe_shapes = self.resource.photon_area_distribution

        # Create a converter array from uniform random numbers to SPE gains (one interpolator per channel)
        # Scale the distributions so that they have an SPE mean of 1 and then calculate the cdf
        uniform_to_pe_arr = []
        for ch in spe_shapes.columns[1:]:  # skip the first element which is the 'charge' header
            if spe_shapes[ch].sum() > 0:
                # mean_spe = (spe_shapes['charge'].values * spe_shapes[ch]).sum() / spe_shapes[ch].sum()
                scaled_bins = spe_shapes['charge'].values  # / mean_spe
                cdf = np.cumsum(spe_shapes[ch]) / np.sum(spe_shapes[ch])
            else:
                # if sum is 0, just make some dummy axes to pass to interpolator
                cdf = np.linspace(0, 1, 10)
                scaled_bins = np.zeros_like(cdf)

            grid_cdf = np.linspace(0, 1, 2001)
            grid_scale = interp1d(cdf, scaled_bins, 
                                  bounds_error=False,
                                  fill_value=(scaled_bins[0], scaled_bins[-1]))(grid_cdf)

            uniform_to_pe_arr.append(grid_scale)

        if len(uniform_to_pe_arr):
            self.__uniform_to_pe_arr = np.stack(uniform_to_pe_arr)
            _cached_uniform_to_pe_arr[h] = self.__uniform_to_pe_arr

        log.debug('Spe scaling factors created, cached with key %s' % h)

    def uniform_to_pe_arr(self, p, channel=0):
        indices = (p * 2000).astype(np.int64) + 1
        return self.__uniform_to_pe_arr[channel, indices]

    def clear_pulse_cache(self):
        self._pulses = []

    @staticmethod
    @njit
    def add_current(photon_timings,
                    photon_gains,
                    pulse_left,
                    dt,
                    pmt_current_templates,
                    pulse_current):
        #         """
        #         Simulate single channel waveform given the photon timings
        #         photon_timing         - dim-1 integer array of photon timings in unit of ns
        #         photon_gain           - dim-1 float array of ph. 2 el. gain individual photons
        #         pulse_left            - left of the pulse in unit of 10 ns
        #         dt                    - mostly it is 10 ns
        #         pmt_current_templates - list of spe templates of different reminders
        #         pulse_current         - waveform
        #         """
        if not len(photon_timings):
            return
        
        template_length = len(pmt_current_templates[0])
        i_photons = np.argsort(photon_timings)
        # Convert photon_timings to int outside this function
        # photon_timings = photon_timings // 1

        gain_total = 0
        tmp_photon_timing = photon_timings[i_photons[0]]
        for i in i_photons:
            if photon_timings[i] > tmp_photon_timing:
                start = int(tmp_photon_timing // dt) - pulse_left
                reminder = int(tmp_photon_timing % dt)
                pulse_current[start:start + template_length] += \
                    pmt_current_templates[reminder] * gain_total

                gain_total = photon_gains[i]
                tmp_photon_timing = photon_timings[i]
            else:
                gain_total += photon_gains[i]
        else:
            start = int(tmp_photon_timing // dt) - pulse_left
            reminder = int(tmp_photon_timing % dt)
            pulse_current[start:start + template_length] += \
                pmt_current_templates[reminder] * gain_total

    @staticmethod
    def singlet_triplet_delays(size, singlet_ratio, config, phase):
        """
        Given the amount of the excimer, return time between excimer decay
        and their time of generation.
        size           - amount of excimer
        self.phase     - 'liquid' or 'gas'
        singlet_ratio  - fraction of excimers that become singlets
                         (NOT the ratio of singlets/triplets!)
        """
        if phase == 'liquid':
            t1, t3 = (config['singlet_lifetime_liquid'],
                      config['triplet_lifetime_liquid'])
        elif phase == 'gas':
            t1, t3 = (config['singlet_lifetime_gas'],
                      config['triplet_lifetime_gas'])
        else:
            t1, t3 = 0, 0

        delay = np.random.choice([t1, t3], size, replace=True,
                                 p=[singlet_ratio, 1 - singlet_ratio])
        return (np.random.exponential(1, size) * delay).astype(np.int64)


@export
class S1(Pulse):
    """
    Given temperal inputs as well as number of photons
    Random generate photon timing and channel distribution.
    """

    def __init__(self, config):
        super().__init__(config)
        self.phase = 'liquid'  # To distinguish singlet/triplet time delay.

    def __call__(self, instruction):
        """Main s1 simulation function. Called by RawData for s1 simulation. 
        Generates first number of photons in the s1, then timings and channels.
        These arrays are fed to Pulse to generate the data.

        param instructions: Array with dtype wfsim.instruction_dtype """
        if len(instruction.shape) < 1:
            # shape of recarr is a bit strange
            instruction = np.array([instruction])

        _, _, t, x, y, z, n_photons, recoil_type, *rest = [
            np.array(v).reshape(-1) for v in zip(*instruction)]

        positions = np.array([x, y, z]).T  # For map interpolation
        n_photons = self.get_n_photons(n_photons=n_photons,
                                       positions=positions,
                                       s1_light_yield_map=self.resource.s1_light_yield_map,
                                       config=self.config)

        self._photon_timings = self.photon_timings(t=t,
                                                   n_photons=n_photons, 
                                                   recoil_type=recoil_type,
                                                   config=self.config,
                                                   phase=self.phase)

        # The new way interpolation is written always require a list
        self._photon_channels = self.photon_channels(positions=positions,
                                                     n_photons=n_photons,
                                                     config=self.config, 
                                                     s1_pattern_map=self.resource.s1_pattern_map)

        super().__call__()

    @staticmethod
    def get_n_photons(n_photons, positions, s1_light_yield_map, config):
        """Calculates number of detected photons based on number of photons in total and the positions
        :param n_photons: 1d array of ints with number of photons:
        :param positions: 2d array with xyz positions of interactions
        :param s1_light_yield_map: interpolator instance of s1 light yield map
        :param config: dict wfsim config 
        
        return array with number photons"""
        if config['detector'] == 'XENONnT':
            ly = np.squeeze(s1_light_yield_map(positions),
                            axis=-1)/(1+config['p_double_pe_emision'])
        elif config['detector'] == 'XENON1T':
            ly = s1_light_yield_map(positions)
            ly *= config['s1_detection_efficiency']
        n_photons = np.random.binomial(n=n_photons, p=ly)
        return n_photons

    @staticmethod
    def photon_channels(positions, n_photons, config, s1_pattern_map):
        """Calculate photon arrival channels
        :params positions: 2d array with xy positions of interactions
        :params n_photons: 1d array of ints with number of photons to simulate
        :params config: dict wfsim config
        :params s1_pattern_map: interpolator instance of the s1 pattern map

        returns nested array with photon channels   
        """
        channels = np.arange(config['n_tpc_pmts'])  # +1 for the channel map
        p_per_channel = s1_pattern_map(positions)
        p_per_channel[:, np.in1d(channels, config['turned_off_pmts'])] = 0

        _photon_channels = np.array([]).astype(np.int64)
        for ppc, n in zip(p_per_channel, n_photons):
            _photon_channels = np.append(_photon_channels,
                                         np.random.choice(
                                             channels,
                                             size=n,
                                             p=ppc / np.sum(ppc),
                                             replace=True))
        return _photon_channels

    @staticmethod
    def photon_timings(t, n_photons, recoil_type, config, phase):
        """Calculate distribution of photon arrival timnigs
        :param t: 1d array of ints
        :param n_photons: 1d array of ints
        :param recoil_type: 1d array of ints
        :param config: dict wfsim config
        :param phase: str "liquid"

        returns photon timing array"""
        _photon_timings = np.repeat(t, n_photons)
        if len(_photon_timings) == 0:
            return _photon_timings.astype(np.int64)
        
        if (config['s1_model_type'] == 'simple' and
                np.isin(recoil_type, NestId._ALL).all()):
            # Simple S1 model enabled: use it for ER and NR.
            _photon_timings += np.random.exponential(config['s1_decay_time'], len(_photon_timings)).astype(np.int64)
            _photon_timings += np.random.normal(0, config['s1_decay_spread'], len(_photon_timings)).astype(np.int64)
            return _photon_timings

        counts_start = 0
        for i, counts in enumerate(n_photons):
            for k in vars(NestId):
                if k.startswith('_'):
                    continue
                if recoil_type[i] in getattr(NestId, k):
                    str_recoil_type = k
            try:
                _photon_timings[counts_start: counts_start + counts] += \
                    getattr(S1, str_recoil_type.lower())(
                    size=counts,
                    config=config,
                    phase=phase).astype(np.int64)
            except AttributeError:
                raise AttributeError(f"Recoil type must be ER, NR, alpha or LED, not {recoil_type}. Check nest ids")
            counts_start += counts
        return _photon_timings

    @staticmethod
    def alpha(size, config, phase):
        """  Calculate S1 photon timings for an alpha decay. Neglible recombination time, not validated
        :param size: 1d array of ints, number of photons
        :param config: dict wfsim config
        :param phase: str "liquid"
        
        return 1d array of photon timings"""
        return Pulse.singlet_triplet_delays(size, config['s1_ER_alpha_singlet_fraction'], config, phase)

    @staticmethod
    def led(size, config, **kwargs):
        """  distribute photons uniformly within the LED pulse length, not validated
        :param size: 1d array of ints, number of photons
        :param config: dict wfsim config

        return 1d array of photon timings"""
        return np.random.uniform(0, config['led_pulse_length'], size)

    @staticmethod
    def er(size, config, phase):
        """Complex ER model, not validated
        :param size: 1d array of ints, number of photons
        :param config: dict wfsim config
        :param phase: str "liquid"
        return 1d array of photon timings
        """

        # How many of these are primary excimers? Others arise through recombination.
        # This config is not set for the nT fax config todo
        config.setdefault('liquid_density', 1.872452802978054e+30)
        density = config['liquid_density'] / (units.g / units.cm ** 3)
        excfrac = 0.4 - 0.11131 * density - 0.0026651 * density ** 2    # primary / secondary excimers
        excfrac = 1 / (1 + excfrac)                                     # primary / all excimers
        # primary / all excimers that produce a photon:
        excfrac /= 1 - (1 - excfrac) * (1 - config['s1_ER_recombination_fraction'])
        config['s1_ER_primary_excimer_fraction'] = excfrac
        log.debug('Inferred s1_ER_primary_excimer_fraction %s' % excfrac)

        # Recombination time from NEST 2014
        # 3.5 seems fishy, they fit an exponential to data, but in the code they use a non-exponential distribution...
        efield = (config['drift_field'] / (units.V / units.cm))
        reco_time = 3.5 / \
            0.18 * (1 / 20 + 0.41) * np.exp(-0.009 * efield)
        config['s1_ER_recombination_time'] = reco_time
        log.debug('Inferred s1_ER_recombination_time %s' % reco_time)

        timings = np.random.choice([0, reco_time], size, replace=True,
                                   p=[excfrac, 1 - excfrac])
        primary = timings == 0
        size_primary = len(timings[primary])

        timings[primary] += Pulse.singlet_triplet_delays(
            size_primary, config['s1_ER_primary_singlet_fraction'], config, phase)

        # Correct for the recombination time
        # For the non-exponential distribution: see Kubota 1979, solve eqn 2 for n/n0.
        # Alternatively, see Nest V098 source code G4S1Light.cc line 948
        timings[~primary] *= 1 / (-1 + 1 / np.random.uniform(0, 1, size - size_primary))
        # Update max recombine time in the nT fax config
        config['maximum_recombination_time'] = 1000
        timings[~primary] = np.clip(timings[~primary], 0, config['maximum_recombination_time'])
        timings[~primary] += Pulse.singlet_triplet_delays(
            size - size_primary, config['s1_ER_secondary_singlet_fraction'], config, phase)

        return timings

    @staticmethod
    def nr(size, config, phase):
        """NR model model, not validated
        :param size: 1d array of ints, number of photons
        :param config: dict wfsim config
        :param phase: str "liquid"
        return 1d array of photon timings
        """
        return Pulse.singlet_triplet_delays(size, config['s1_NR_singlet_fraction'], config, phase)


@export
class S2(Pulse):
    """
    Given temperal inputs as well as number of electrons
    Random generate photon timing and channel distribution.
    """

    def __init__(self, config):
        super().__init__(config)

        self.phase = 'gas'  # To distinguish singlet/triplet time delay.
        self.luminescence_switch_threshold = 100  # When to use simplified model (NOT IN USE)

    def __call__(self, instruction):
        if len(instruction.shape) < 1:
            # shape of recarr is a bit strange
            instruction = np.array([instruction])

        _, _, t, x, y, z, n_electron, recoil_type, *rest = [
            np.array(v).reshape(-1) for v in zip(*instruction)]
        
        # Reverse engineerring FDC
        if self.config['field_distortion_on']:
            z_obs, positions = self.inverse_field_distortion(x, y, z, resource=self.resource)
        else:
            z_obs, positions = z, np.array([x, y]).T

        sc_gain = self.get_s2_light_yield(positions=positions,
                                          config=self.config,
                                          resource=self.resource)

        n_electron = self.get_electron_yield(n_electron=n_electron,
                                             positions=positions,
                                             z_obs=z_obs,
                                             config=self.config,
                                             resource=self.resource)

        # Second generate photon timing and channel
        self._electron_timings, self._photon_timings, self._instruction = self.photon_timings(t, n_electron, z_obs,
                                                                                              positions, sc_gain,
                                                                                              config=self.config,
                                                                                              resource=self.resource,
                                                                                              phase=self.phase)

        self._photon_channels, self._photon_timings = self.photon_channels(n_electron=n_electron,
                                                                           z_obs=z_obs,
                                                                           positions=positions,
                                                                           _photon_timings=self._photon_timings,
                                                                           _instruction=self._instruction,
                                                                           config=self.config,
                                                                           resource=self.resource)
        super().__call__()

    @staticmethod
    def get_s2_drift_time_params(z_obs, positions, config, resource):
        """Calculate s2 drift time mean and spread

        :param positions: 1d array of z (floats)
        :param positions: 2d array of positions (floats)
        :param config: dict with wfsim config
        :param resource: instance of the resource class

        returns two arrays of floats (mean drift time, drift time spread) 
        """

        if config['enable_field_dependencies']['drift_speed_map']:
            drift_velocity_liquid = resource.field_dependencies_map(z_obs, positions, map_name='drift_speed_map')  # mm/µs
            drift_velocity_liquid *= 1e-4  # cm/ns
        else:
            drift_velocity_liquid = config['drift_velocity_liquid']

        if config['enable_field_dependencies']['diffusion_longitudinal_map']:
            diffusion_constant_longitudinal = resource.field_dependencies_map(z_obs, positions, map_name='diffusion_longitudinal_map')  # cm²/s
            diffusion_constant_longitudinal *= 1e-9  # cm²/ns
        else:
            diffusion_constant_longitudinal = config['diffusion_constant_longitudinal']

        drift_time_mean = - z_obs / \
            drift_velocity_liquid + config['drift_time_gate']
        _drift_time_mean = np.clip(drift_time_mean, 0, np.inf)
        drift_time_spread = np.sqrt(2 * diffusion_constant_longitudinal * _drift_time_mean)
        drift_time_spread /= drift_velocity_liquid
        return drift_time_mean, drift_time_spread

    @staticmethod
    def get_s2_light_yield(positions, config, resource):
        """Calculate s2 light yield...
        
        :param positions: 2d array of positions (floats)
        :param config: dict with wfsim config
        :param resource: instance of the resource class
        
        returns array of floats (mean expectation) 
        """
<<<<<<< HEAD
        # sc gain should has the unit of pe / electron, here we divide 1 + dpe to get nphoton / electron
        sc_gain = resource.s2_correction_map(positions) \
                * config['s2_secondary_sc_gain'] / (1 + config['p_double_pe_emision'])
=======
        if config['detector'] == 'XENONnT':
            sc_gain = np.squeeze(resource.s2_light_yield_map(positions), axis=-1) \
                * config['s2_secondary_sc_gain']
        elif config['detector'] == 'XENON1T':
            sc_gain = resource.s2_light_yield_map(positions) \
                * config['s2_secondary_sc_gain']
>>>>>>> f3f5daca
        return sc_gain

    @staticmethod
    def get_electron_yield(n_electron, positions, z_obs, config, resource):
        """Drift electrons up to the gas interface and absorb them

        :param n_electron: 1d array with ints as number of electrons
        :param positions: 2d array of positions (floats)
        :param z_obs: 1d array of floats with the observed z positions
        :param config: dict with wfsim config

        returns 1d array ints with number of electrons
        """
        # Average drift time of the electrons
        drift_time_mean, drift_time_spread = S2.get_s2_drift_time_params(z_obs, positions, config, resource)

        # Absorb electrons during the drift
        electron_lifetime_correction = np.exp(- 1 * drift_time_mean /
                                              config['electron_lifetime_liquid'])
        cy = config['electron_extraction_yield'] * electron_lifetime_correction

        # Remove electrons in insensitive volumne
        if config['enable_field_dependencies']['survival_probability_map']:
            survival_probability = resource.field_dependencies_map(z_obs, positions, map_name='survival_probability_map')
            cy *= survival_probability

        # why are there cy greater than 1? We should check this
        cy = np.clip(cy, a_min = 0, a_max = 1)
        n_electron = np.random.binomial(n=n_electron, p=cy)
        return n_electron

    @staticmethod
    def inverse_field_distortion(x, y, z, resource):
        """For 1T the pattern map is a data driven one so we need to reverse engineer field distortion
        into the simulated positions
        :param x: 1d array of float
        :param y: 1d array of float
        :param z: 1d array of float
        :param resource: instance of resource class
        returns z: 1d array, postions 2d array 
        """
        positions = np.array([x, y, z]).T
        for i_iter in range(6):  # 6 iterations seems to work
            dr = resource.fdc_3d(positions)
            if i_iter > 0:
                dr = 0.5 * dr + 0.5 * dr_pre  # Average between iter
            dr_pre = dr

            r_obs = np.sqrt(x**2 + y**2) - dr
            x_obs = x * r_obs / (r_obs + dr)
            y_obs = y * r_obs / (r_obs + dr)
            z_obs = - np.sqrt(z**2 + dr**2)
            positions = np.array([x_obs, y_obs, z_obs]).T

        positions = np.array([x_obs, y_obs]).T 
        return z_obs, positions

    @staticmethod
    @njit
    def _luminescence_timings_simple(n, dG, E0, r, dr, rr, alpha, uE, p, n_electron, shape):
        emission_time = np.zeros(shape, np.int64)
        """
        Luminescence time distribution computation, calculates emission timings of photons from the excited electrons
        return 1d nested array with ints
        """

        ci = 0
        for i in range(n):
            ne = n_electron[i]
            dt = dr / (alpha * E0[i] * rr)
            dy = E0[i] * rr / uE - 0.8 * p  # arXiv:physics/0702142
            avgt = np.sum(np.cumsum(dt) * dy) / np.sum(dy)

            j = np.argmax(r <= dG[i])
            t = np.cumsum(dt[j:]) - avgt
            y = np.cumsum(dy[j:])

            probabilities = np.random.rand(ne, shape[1])
            emission_time[ci:ci+ne, :] = np.interp(probabilities, y / y[-1], t).astype(np.int64)
            ci += ne

        return emission_time

    @staticmethod
    def luminescence_timings_simple(xy, n_electron, shape, config, resource):
        """
        Luminescence time distribution computation according to simple s2 model (many many many single electrons)
        :param xy: 1d array with positions
        :param n_electron: 1d array with ints for number f electrons
        :param shape: tuple with nelectron,nphotons
        :param config: dict wfsim config
        :param resource: instance of wfsim resource
        returns _luminescence_timings_simple
        """
        assert len(n_electron) == len(xy), 'Input number of n_electron should have same length as positions'
        assert np.sum(n_electron) == shape[0], 'Total number of electron does not agree with shape[0]'

        number_density_gas = config['pressure'] / \
            (units.boltzmannConstant * config['temperature'])
        alpha = config['gas_drift_velocity_slope'] / number_density_gas
        uE = units.kV / units.cm
        pressure = config['pressure'] / units.bar

        if config.get('enable_gas_gap_warping', True):
            dG = resource.gas_gap_length(xy)
        else:
            dG = np.ones(len(xy)) * config['elr_gas_gap_length']
        rA = config['anode_field_domination_distance']
        rW = config['anode_wire_radius']
        dL = config['gate_to_anode_distance'] - dG

        VG = config['anode_voltage'] / (1 + dL / dG / config['lxe_dielectric_constant'])
        E0 = VG / ((dG - rA) / rA + np.log(rA / rW))  # V / cm

        dr = 0.0001  # cm
        r = np.arange(np.max(dG), rW, -dr)
        rr = np.clip(1 / r, 1 / rA, 1 / rW)

        return S2._luminescence_timings_simple(len(xy), dG, E0, 
                                               r, dr, rr, alpha, uE,
                                               pressure, n_electron, shape)

    @staticmethod
    def luminescence_timings_garfield(xy, n_electron, shape, config, resource):
        """
        Luminescence time distribution computation according to garfield scintillation maps
        :param xy: 1d array with positions
        :param n_electron: 1d array with ints for number f electrons
        :param shape: tuple with nelectron,nphotons
        :param config: dict wfsim config
        :param resource: instance of wfsim resource

        returns 2d array with ints for photon timings of input param 'shape'
        """
        assert 's2_luminescence' in resource.__dict__, 's2_luminescence model not found'
        assert len(n_electron) == len(xy), 'Input number of n_electron should have same length as positions'
        assert np.sum(n_electron) == shape[0], 'Total number of electron does not agree with shape[0]'
        assert len(resource.s2_luminescence['t'].shape) == 2, 'Timing data is expected to have D2'

        tilt = config.get('anode_xaxis_angle', np.pi / 4)
        pitch = config.get('anode_pitch', 0.5)
        rotation_mat = np.array(((np.cos(tilt), -np.sin(tilt)), (np.sin(tilt), np.cos(tilt))))

        jagged = lambda relative_y: (relative_y + pitch / 2) % pitch - pitch / 2
        distance = jagged(np.matmul(xy, rotation_mat)[:, 1])  # shortest distance from any wire

        index_row = [np.argmin(np.abs(d - resource.s2_luminescence['x'])) for d in distance]
        index_row = np.repeat(index_row, n_electron).astype(np.int64)
        index_col = np.random.randint(0, resource.s2_luminescence['t'].shape[1], shape, np.int64)

        return resource.s2_luminescence['t'][index_row[:, None], index_col].astype(np.int64)

    @staticmethod
    @njit
    def electron_timings(t, n_electron, drift_time_mean, drift_time_spread, sc_gain, timings, gains,
            electron_trapping_time):
        """Calculate arrival times of the electrons. Data is written to the timings and gains arrays
        :param t: 1d array of ints
        :param n_electron:1 d array of ints
        :param drift_time_mean: 1d array of floats
        :param drift_time_spread: 1d array of floats
        :param sc_gain: secondairy scintallation gain       
        :param timings: empty array with length sum(n_electron)
        :param gains: empty array with length sum(n_electron)
        :param electron_trapping_time: configuration values
        """
        assert len(timings) == np.sum(n_electron)
        assert len(gains) == np.sum(n_electron)
        assert len(sc_gain) == len(t)

        i_electron = 0
        for i in np.arange(len(t)):
            # Calculate electron arrival times in the ELR region
            for _ in np.arange(n_electron[i]):
                _timing = np.random.exponential(electron_trapping_time)
                _timing += np.random.normal(drift_time_mean[i], drift_time_spread[i])
                timings[i_electron] = t[i] + int(_timing)

                # add manual fluctuation to sc gain
                gains[i_electron] = sc_gain[i]
                i_electron += 1

    @staticmethod
    def photon_timings(t, n_electron, z, xy, sc_gain, config, resource, phase):
        """Generates photon timings for S2s. Returns a list of photon timings and instructions repeated for original electron
        
        :param t: 1d float array arrival time of the electrons
        :param n_electron: 1d float array number of electrons to simulate
        :param z: float array. Z positions of s2
        :param xy: 1d float array, xy positions of s2
        :param sc_gain: float, secondary s2 gain
        :param config: dict of the wfsim config
        :param resource: instance of the resource class
        :param phase: string, "gas" """
        # First generate electron timings
        _electron_timings = np.zeros(np.sum(n_electron), np.int64)
        _electron_gains = np.zeros(np.sum(n_electron), np.float64)
        drift_time_mean, drift_time_spread = S2.get_s2_drift_time_params(z, xy, config, resource)
        S2.electron_timings(t, n_electron, drift_time_mean, drift_time_spread, sc_gain, 
            _electron_timings, _electron_gains, 
            config['electron_trapping_time'])

        if len(_electron_timings) < 1:
            return np.zeros(0, np.int64), np.zeros(0, np.int64), np.zeros(0)

        # For vectorized calculation, artificially top #photon per electron at +4 sigma
        nele = len(_electron_timings)
        npho = np.ceil(np.max(_electron_gains) +
                       4 * np.sqrt(np.max(_electron_gains))).astype(np.int64)

        if config['s2_luminescence_model'] == 'simple':
            _photon_timings = S2.luminescence_timings_simple(xy, n_electron, (nele, npho), 
                                                             config=config,
                                                             resource=resource)
        elif config['s2_luminescence_model'] == 'garfield':
            _photon_timings = S2.luminescence_timings_garfield(
                xy, n_electron, (nele, npho),
                config=config,
                resource=resource)

        _photon_timings += np.repeat(_electron_timings, npho).reshape((nele, npho))

        # Crop number of photons by random number generated with poisson
        probability = np.tile(np.arange(npho), nele).reshape((nele, npho))
        threshold = np.repeat(np.random.poisson(_electron_gains), npho).reshape((nele, npho))
        _photon_timings = _photon_timings[probability < threshold]

        # Special index for match photon to original electron poistion
        _instruction = np.repeat(
            np.repeat(np.arange(len(t)), n_electron), npho).reshape((nele, npho))
        _instruction = _instruction[probability < threshold]

        _photon_timings += Pulse.singlet_triplet_delays(
            len(_photon_timings), config['singlet_fraction_gas'], config, phase)

        _photon_timings += np.random.normal(0, config['s2_time_spread'], len(_photon_timings)).astype(np.int64)
        # The timings generated is NOT randomly ordered, must do shuffle
        # Shuffle within each given n_electron[i]
        # We can do this by first finding out cumulative sum of the photons
        cumulate_npho = np.pad(np.cumsum(threshold[:, 0]), [1, 0])[np.cumsum(n_electron)]
        for i in range(len(cumulate_npho)):
            if i == 0:
                s = slice(0, cumulate_npho[i])
            else:
                s = slice(cumulate_npho[i-1], cumulate_npho[i])
            np.random.shuffle(_photon_timings[s])

        return _electron_timings, _photon_timings, _instruction

    @staticmethod
    def s2_pattern_map_diffuse(n_electron, z, xy, config, resource):
        """Returns an array of pattern of shape [n interaction, n PMTs]
        pattern of each interaction is an average of n_electron patterns evaluated at
        diffused position near xy. The diffused positions sample from 2d symmetric gaussian
        with spread scale with sqrt of drift time.

        :param n_electron: a 1d int array
        :param z: a 1d float array
        :param xy: a 2d float array of shape [n interaction, 2]
        :param config: dict of the wfsim config
        :param resource: instance of the resource class
        """
        drift_time_gate = config['drift_time_gate']
        drift_velocity_liquid = config['drift_velocity_liquid']
        diffusion_constant_transverse = getattr(config, 'diffusion_constant_transverse', 0)

        assert all(z < 0), 'All S2 in liquid should have z < 0'

        drift_time_mean = - z / drift_velocity_liquid + drift_time_gate  # Add gate time for consistancy?
        hdiff_stdev = np.sqrt(2 * diffusion_constant_transverse * drift_time_mean)

        hdiff = np.random.normal(0, 1, (np.sum(n_electron), 2)) * \
            np.repeat(hdiff_stdev, n_electron, axis=0).reshape((-1, 1))
        # Should we also output this xy position in truth?
        xy_multi = np.repeat(xy, n_electron, axis=0) + hdiff  # One entry xy per electron
        # Remove points outside tpc, and the pattern will be the average inside tpc
        # Should be done natually with the s2 pattern map, however, there's some bug there so we apply this hard cut
        mask = np.sum(xy_multi ** 2, axis=1) <= config['tpc_radius'] ** 2

        if isinstance(resource.s2_pattern_map, DummyMap):
            output_dim = resource.s2_pattern_map.shape[-1]
        else:
            output_dim = resource.s2_pattern_map.data['map'].shape[-1]
        pattern = np.zeros((len(n_electron), output_dim))
        n0 = 0
        # Average over electrons for each s2
        for ix, ne in enumerate(n_electron):
            s = slice(n0, n0+ne)
            pattern[ix, :] = np.average(resource.s2_pattern_map(xy_multi[s][mask[s]]), axis=0)
            n0 += ne

        return pattern

    @staticmethod
    def photon_channels(n_electron, z_obs, positions, _photon_timings, _instruction, config, resource):
        """Set the _photon_channels property list of length same as _photon_timings

        :param n_electron: a 1d int array
        :param z_obs: a 1d float array
        :param positions: a 2d float array of shape [n interaction, 2] for the xy coordinate
        :param _photon_timings: 1d int array of photon timings,
        :param _instruction: array of instructions with dtype wfsim.instructions_dtype
        :param config: dict wfsim config
        :param resource: instance of resource class
        """
        if len(_photon_timings) == 0:
            _photon_channels = []
            return _photon_timings, _photon_channels

        aft = config['s2_mean_area_fraction_top']
        aft_random = config.get('randomize_fraction_of_s2_top_array_photons', 0)
        channels = np.arange(config['n_tpc_pmts']).astype(np.int64)
        top_index = np.arange(config['n_top_pmts'])
        bottom_index = np.array(config['channels_bottom'])

        if config.get('diffusion_constant_transverse', 0) > 0:
            pattern = S2.s2_pattern_map_diffuse(n_electron, z_obs, positions, config, resource)  # [position, pmt]
        else:
            pattern = resource.s2_pattern_map(positions)  # [position, pmt]
        if pattern.shape[1] - 1 not in bottom_index:
            pattern = np.pad(pattern, [[0, 0], [0, len(bottom_index)]], 
                             'constant', constant_values=1)
        sum_pat = np.sum(pattern, axis=1).reshape(-1, 1)
        pattern = np.divide(pattern, sum_pat, out=np.zeros_like(pattern), where=sum_pat != 0)

        assert pattern.shape[0] == len(positions)
        assert pattern.shape[1] == len(channels)

        _buffer_photon_channels = []
        # Randomly assign to channel given probability of each channel
        for unique_i, count in zip(*np.unique(_instruction, return_counts=True)):
            pat = pattern[unique_i]  # [pmt]

            if aft > 0:  # Redistribute pattern with user specified aft
                _aft = aft * (1 + np.random.normal(0, aft_random))
                _aft = np.clip(_aft, 0, 1)
                pat[top_index] = pat[top_index] / pat[top_index].sum() * _aft
                pat[bottom_index] = pat[bottom_index] / pat[bottom_index].sum() * (1 - _aft)

            if np.isnan(pat).sum() > 0:  # Pattern map return zeros
                _photon_channels = np.array([-1] * count)
            else:
                _photon_channels = np.random.choice(
                    channels,
                    size=count,
                    p=pat,
                    replace=True)

            _buffer_photon_channels.append(_photon_channels)
        
        _photon_channels = np.concatenate(_buffer_photon_channels)
        # Remove photon with channel -1
        mask = _photon_channels != -1
        _photon_channels = _photon_channels[mask]
        _photon_timings = _photon_timings[mask]
        
        sorted_index = np.argsort(_photon_channels)

        return _photon_channels[sorted_index], _photon_timings[sorted_index]


@export
class PhotoIonization_Electron(S2):
    """
    Produce electron after pulse simulation, using already built cdfs
    The cdfs follow distribution parameters extracted from data.
    """

    def __init__(self, config):
        super().__init__(config)
        self._photon_timings = []

    def generate_instruction(self, signal_pulse, signal_pulse_instruction):
        if len(signal_pulse._photon_timings) == 0:
            return []
        return self.electron_afterpulse(signal_pulse, signal_pulse_instruction)

    def electron_afterpulse(self, signal_pulse, signal_pulse_instruction):
        """
        For electron afterpulses we assume a uniform x, y
        """
        delaytime_pmf_hist = self.resource.uniform_to_ele_ap

        # To save calculation we first find out how many photon will give rise ap
        n_electron = np.random.poisson(delaytime_pmf_hist.n
                                       * len(signal_pulse._photon_timings)
                                       * self.config['photoionization_modifier'])

        ap_delay = delaytime_pmf_hist.get_random(n_electron).clip(
            self.config['drift_time_gate'] + 1, None)

        # Randomly select original photon as time zeros
        t_zeros = signal_pulse._photon_timings[np.random.randint(
            low=0, high=len(signal_pulse._photon_timings),
            size=n_electron)]

        instruction = np.repeat(signal_pulse_instruction[0], n_electron)

        instruction['type'] = 4  # pi_el
        instruction['time'] = t_zeros + self.config['drift_time_gate']
        instruction['x'], instruction['y'] = self._rand_position(n_electron)
        instruction['z'] = - ap_delay * self.config['drift_velocity_liquid']
        instruction['amp'] = 1

        return instruction

    def _rand_position(self, n):
        Rupper = self.config['tpc_radius']

        r = np.sqrt(np.random.uniform(0, Rupper*Rupper, n))
        angle = np.random.uniform(-np.pi, np.pi, n)

        return r * np.cos(angle), r * np.sin(angle)


@export
class PhotoElectric_Electron(S2):
    """
    Produce electron after S2 pulse simulation, using a gaussian distribution
    """

    def __init__(self, config):
        super().__init__(config)
        self._photon_timings = []

    def generate_instruction(self, signal_pulse, signal_pulse_instruction):
        if len(signal_pulse._photon_timings) == 0:
            return []
        return self.electron_afterpulse(signal_pulse, signal_pulse_instruction)

    def electron_afterpulse(self, signal_pulse, signal_pulse_instruction):

        n_electron = np.random.poisson(self.config['photoelectric_p']
                                       * len(signal_pulse._photon_timings)
                                       * self.config['photoelectric_modifier'])

        ap_delay = np.clip(
            np.random.normal(self.config['photoelectric_t_center'] + self.config['drift_time_gate'], 
                             self.config['photoelectric_t_spread'],
                             n_electron), 0, None)

        # Randomly select original photon as time zeros
        t_zeros = signal_pulse._photon_timings[np.random.randint(
            low=0,
            high=len(signal_pulse._photon_timings),
            size=n_electron)]

        instruction = np.repeat(signal_pulse_instruction[0], n_electron)

        instruction['type'] = 6  # pe_el
        instruction['time'] = t_zeros + self.config['drift_time_gate']
        instruction['x'], instruction['y'] = self._rand_position(n_electron)
        instruction['z'] = - ap_delay * self.config['drift_velocity_liquid']
        instruction['amp'] = 1

        return instruction

    def _rand_position(self, n):
        Rupper = self.config['tpc_radius']

        r = np.sqrt(np.random.uniform(0, Rupper*Rupper, n))
        angle = np.random.uniform(-np.pi, np.pi, n)

        return r * np.cos(angle), r * np.sin(angle)


@export
class PMT_Afterpulse(Pulse):
    """
    Produce pmt after pulse simulation, using already built cdfs
    The cdfs follow distribution parameters extracted from data.
    """

    def __init__(self, config):
        if not config['enable_pmt_afterpulses']:
            return

        super().__init__(config)

        # Convert lists back to ndarray. As ndarray not supported by json
        for k in self.resource.uniform_to_pmt_ap.keys():
            for q in self.resource.uniform_to_pmt_ap[k].keys():
                if isinstance(self.resource.uniform_to_pmt_ap[k][q], list):
                    self.resource.uniform_to_pmt_ap[k][q] = np.array(self.resource.uniform_to_pmt_ap[k][q])

    def __call__(self, signal_pulse):
        if len(signal_pulse._photon_timings) == 0:
            self.clear_pulse_cache()
            return

        self._photon_timings, self._photon_channels, self._photon_gains = \
            self.photon_afterpulse(signal_pulse, self.resource, self.config)

        super().__call__()

    @staticmethod
    def photon_afterpulse(signal_pulse, resource, config):
        """
        For pmt afterpulses, gain and dpe generation is a bit different from standard photons
        """
        element_list = resource.uniform_to_pmt_ap.keys()
        _photon_timings = []
        _photon_channels = []
        _photon_amplitude = []

        for element in element_list:
            delaytime_cdf = resource.uniform_to_pmt_ap[element]['delaytime_cdf']
            amplitude_cdf = resource.uniform_to_pmt_ap[element]['amplitude_cdf']

            # Assign each photon FRIST random uniform number rU0 from (0, 1] for timing
            rU0 = 1 - np.random.rand(len(signal_pulse._photon_timings))

            # Select those photons with U <= max of cdf of specific channel
            cdf_max = delaytime_cdf[signal_pulse._photon_channels, -1]
            sel_photon_id = np.where(rU0 <= cdf_max * config['pmt_ap_modifier'])[0]
            if len(sel_photon_id) == 0:
                continue
            sel_photon_channel = signal_pulse._photon_channels[sel_photon_id]

            # Assign selected photon SECOND random uniform number rU1 from (0, 1] for amplitude
            rU1 = 1 - np.random.rand(len(sel_photon_channel))

            # The map is made so that the indices are delay time in unit of ns
            if 'Uniform' in element:
                ap_delay = np.random.uniform(delaytime_cdf[sel_photon_channel, 0], 
                                             delaytime_cdf[sel_photon_channel, 1])
                ap_amplitude = np.ones_like(ap_delay)
            else:
                ap_delay = (np.argmin(
                    np.abs(
                        delaytime_cdf[sel_photon_channel]
                        - rU0[sel_photon_id][:, None]), axis=-1)
                            - config['pmt_ap_t_modifier'])
                if len(amplitude_cdf.shape) == 2:
                    ap_amplitude = np.argmin(
                        np.abs(
                            amplitude_cdf[sel_photon_channel]
                            - rU1[:, None]), axis=-1) / 100.
                else:
                    ap_amplitude = np.argmin(
                        np.abs(
                            amplitude_cdf[None, :]
                            - rU1[:, None]), axis=-1) / 100.

            _photon_timings.append(signal_pulse._photon_timings[sel_photon_id] + ap_delay)
            _photon_channels.append(signal_pulse._photon_channels[sel_photon_id])
            _photon_amplitude.append(np.atleast_1d(ap_amplitude))

        if len(_photon_timings) > 0:
            _photon_timings = np.hstack(_photon_timings)
            _photon_channels = np.hstack(_photon_channels).astype(np.int64)
            _photon_amplitude = np.hstack(_photon_amplitude)
            _photon_gains = np.array(config['gains'])[_photon_channels] * _photon_amplitude

            return _photon_timings, _photon_channels, _photon_gains

        else:
            return np.zeros(0, np.int64), np.zeros(0, np.int64), np.zeros(0)


@export
class RawData(object):

    def __init__(self, config):
        self.config = config
        self.pulses = dict(
            s1=S1(config),
            s2=S2(config),
            pi_el=PhotoIonization_Electron(config),
            pe_el=PhotoElectric_Electron(config),
            pmt_ap=PMT_Afterpulse(config),
        )
        self.resource = load_config(self.config)

    def __call__(self, instructions, truth_buffer=None, progress_bar=True, **kwargs):
        if truth_buffer is None:
            truth_buffer = []

        # Pre-load some constents from config
        v = self.config['drift_velocity_liquid']
        rext = self.config['right_raw_extension']

        # Data cache
        self._pulses_cache = []
        self._raw_data_cache = []

        # Iteration conditions
        self.source_finished = False
        self.last_pulse_end_time = - np.inf
        self.instruction_event_number = np.min(instructions['event_number'])
        # Primary instructions must be sorted by signal time
        # int(type) by design S1-esque being odd, S2-esque being even
        # thus type%2-1 is 0:S1-esque;  -1:S2-esque
        # Make a list of clusters of instructions, with gap smaller then rext
        inst_time = instructions['time'] + (instructions['z'] / v * (instructions['type'] % 2 - 1)).astype(np.int64)
        inst_queue = np.argsort(inst_time)
        inst_queue = np.split(inst_queue, np.where(np.diff(inst_time[inst_queue]) > rext)[0]+1)

        # Instruction buffer
        instb = np.zeros(20000, dtype=instructions.dtype)  # size ~ 1% of size of primary
        instb_filled = np.zeros_like(instb, dtype=bool)  # Mask of where buffer is filled

        # ik those are illegible, messy logic. lmk if you have a better way
        if progress_bar:
            pbar = tqdm(total=len(inst_queue), desc='Simulating Raw Records')
        while not self.source_finished:
            # A) Add a new instruction into buffer
            try:
                ixs = inst_queue.pop(0)  # The index from original instruction list
                self.source_finished = len(inst_queue) == 0
                assert len(np.where(~instb_filled)[0]) > len(ixs), "Run out of instruction buffer"
                ib = np.where(~instb_filled)[0][:len(ixs)]  # The index of first empty slot in buffer
                instb[ib] = instructions[ixs]
                instb_filled[ib] = True
                if progress_bar:
                    pbar.update(1)
            except IndexError:
                pass

            # B) Cluster instructions again with gap size <= rext
            instb_indx = np.where(instb_filled)[0]
            instb_type = instb[instb_indx]['type']
            instb_time = instb[instb_indx]['time'] + \
                         (instb[instb_indx]['z']  / v * (instb_type % 2 - 1)).astype(np.int64)
            instb_queue = np.argsort(instb_time,  kind='stable')
            instb_queue = np.split(instb_queue, 
                                   np.where(np.diff(instb_time[instb_queue]) > rext)[0]+1)
            
            # C) Push pulse cache out first if nothing comes right after them
            if np.min(instb_time) - self.last_pulse_end_time > rext and not np.isinf(self.last_pulse_end_time):
                self.digitize_pulse_cache()
                yield from self.ZLE()

            # D) Run all clusters before the current source
            stop_at_this_group = False
            for ibqs in instb_queue:
                for ptype in [1, 2, 4, 6]:  # S1 S2 PI Gate
                    mask = instb_type[ibqs] == ptype
                    if mask.sum() == 0:
                        continue  # No such instruction type

                    if ptype == 1:
                        stop_at_this_group = True
                        # Group S1 within 100 ns apart, truth info would be summarized within the group
                        instb_run = np.split(instb_indx[ibqs[mask]],
                                             np.where(np.diff(instb_time[ibqs[mask]]) > 100)[0] + 1)
                    elif ptype == 2:
                        stop_at_this_group = True
                        # Group S2 within 2 mm apart, truth info would be summarized within the group
                        instb_run = np.split(instb_indx[ibqs[mask]], 
                                             np.where(np.diff(instb_time[ibqs[mask]]) > int(0.2 / v))[0] + 1)
                    else:
                        instb_run = [instb_indx[ibqs[mask]]]

                    # Run pulse simulation for real
                    n_set = len(instb_run)
                    for i_set, instb_run_i in enumerate(instb_run):
                        if 'g4id' in instructions.dtype.names:
                            g4id = instb[instb_run_i]['g4id'][0]
                            log.debug(f'Making S{ptype} pulse set ({i_set+1}/{n_set}) for g4 event {g4id}')
                        for instb_secondary in self.sim_data(instb[instb_run_i]):
                            n_too_much = 0
                            if len(np.where(~instb_filled)[0]) - 10 < len(instb_secondary):
                                n_too_much = len(instb_secondary) - len(np.where(~instb_filled)[0]) + 10
                                log.warning(f'Running out of instruction buffer removing {n_too_much} secondaries')
                            ib = np.where(~instb_filled)[0][:len(instb_secondary) - n_too_much]
                            instb[ib] = instb_secondary[:len(instb_secondary) - n_too_much]
                            instb_filled[ib] = True

                        if len(truth_buffer):  # Extract truth info
                            self.get_truth(instb[instb_run_i], truth_buffer)

                        instb_filled[instb_run_i] = False  # Free buffer AFTER copyting into truth buffer

                if stop_at_this_group: 
                    break
                self.digitize_pulse_cache()  # from pulse cache to raw data
                yield from self.ZLE()
                
            self.source_finished = len(inst_queue) == 0 and np.sum(instb_filled) == 0
        if progress_bar:
            pbar.close()

    @staticmethod
    def symtype(ptype):
        return PULSE_TYPE_NAMES[ptype]

    def sim_primary(self, primary_pulse, instruction, **kwargs):
        self.pulses[primary_pulse](instruction)

    def sim_data(self, instruction, **kwargs):
        """Simulate a pulse according to instruction, and yield any additional instructions
        for secondary electron afterpulses.
        """
        # Simulate the primary pulse
        primary_pulse = self.symtype(instruction['type'][0])

        self.sim_primary(primary_pulse, instruction, **kwargs)

        # Add PMT afterpulses, if requested
        do_pmt_ap = self.config.get('enable_pmt_afterpulses', True)
        if do_pmt_ap:
            self.pulses['pmt_ap'](self.pulses[primary_pulse])

        # Append pulses we just simulated to our cache
        for pt in [primary_pulse, 'pmt_ap']:
            if pt == 'pmt_ap' and not do_pmt_ap:
                continue

            _pulses = getattr(self.pulses[pt], '_pulses')
            if len(_pulses) > 0:
                self._pulses_cache += _pulses
                self.last_pulse_end_time = max(
                    self.last_pulse_end_time,
                    np.max([p['right'] for p in _pulses]) * self.config['sample_duration'])

        # Make new instructions for electron afterpulses, if requested
        if primary_pulse in ['s1', 's2']:
            if self.config.get('enable_electron_afterpulses', True):
                yield self.pulses['pi_el'].generate_instruction(
                    self.pulses[primary_pulse], instruction)
                if primary_pulse in ['s2']:  # Only add gate ap to s2
                    yield self.pulses['pe_el'].generate_instruction(
                        self.pulses[primary_pulse], instruction)
            self.instruction_event_number = instruction['event_number'][0]
        
    def digitize_pulse_cache(self):
        """
        Superimpose pulses (wfsim definition) into WFs w/ dynamic range truncation
        """
        if len(self._pulses_cache) == 0:
            self._raw_data = []
        else:
            self.current_2_adc = self.config['pmt_circuit_load_resistor'] \
                * self.config['external_amplification'] \
                / (self.config['digitizer_voltage_range'] / 2 ** (self.config['digitizer_bits']))

            self.left = np.min([p['left'] for p in self._pulses_cache]) - self.config['trigger_window']
            self.right = np.max([p['right'] for p in self._pulses_cache]) + self.config['trigger_window']
            pulse_length = self.right - self.left
            log.debug(f'Digitizing pulse from {self.left} - {self.right} of {pulse_length} samples')
            assert self.right - self.left < 1000000, "Pulse cache too long"

            if self.left % 2 != 0:
                self.left -= 1  # Seems like a digizier effect

            self._raw_data = np.zeros((801, self.right - self.left + 1), dtype='<i8')

            # Use this mask to by pass non-activated channels
            # Set to true when working with real noise
            self._channel_mask = np.zeros(801, dtype=[('mask', '?'), ('left', 'i8'), ('right', 'i8')])
            self._channel_mask['left'] = int(2**63-1)

            for _pulse in self._pulses_cache:
                ch = _pulse['channel']
                self._channel_mask['mask'][ch] = True
                self._channel_mask['left'][ch] = min(_pulse['left'], self._channel_mask['left'][ch])
                self._channel_mask['right'][ch] = max(_pulse['right'], self._channel_mask['right'][ch])
                adc_wave = - np.trunc(_pulse['current'] * self.current_2_adc).astype(np.int64)
                _slice = slice(_pulse['left'] - self.left, _pulse['right'] - self.left + 1)

                self._raw_data[ch, _slice] += adc_wave

                if self.config['detector'] == 'XENONnT':
                    adc_wave_he = adc_wave * int(self.config['high_energy_deamplification_factor'])
                    if ch < self.config['n_top_pmts']:
                        ch_he = np.arange(self.config['channel_map']['he'][0],
                                          self.config['channel_map']['he'][1] + 1)[ch]
                        self._raw_data[ch_he, _slice] += adc_wave_he
                        self._channel_mask[ch_he] = True
                        self._channel_mask['left'][ch_he] = self._channel_mask['left'][ch]
                        self._channel_mask['right'][ch_he] = self._channel_mask['right'][ch]
                    elif ch <= self.config['channels_bottom'][-1]:
                        self.sum_signal(adc_wave_he,
                                        _pulse['left'] - self.left,
                                        _pulse['right'] - self.left + 1,
                                        self._raw_data[self.config['channel_map']['sum_signal']])

            self._pulses_cache = []

            self._channel_mask['left'] -= self.left + self.config['trigger_window']
            self._channel_mask['right'] -= self.left - self.config['trigger_window']

            # Adding noise, baseline and digitizer saturation
            
            if self.config.get('enable_noise', True):
                self.add_noise(data=self._raw_data,
                               channel_mask=self._channel_mask,
                               noise_data=self.resource.noise_data,
                               noise_data_length=len(self.resource.noise_data))
            self.add_baseline(self._raw_data, self._channel_mask, 
                              self.config['digitizer_reference_baseline'],)
            self.digitizer_saturation(self._raw_data, self._channel_mask)

    def ZLE(self):
        """
        Modified software zero lengh encoding, coverting WFs into pulses (XENON definition)
        """
        # Ask for memory allocation just once
        if 'zle_intervals_buffer' not in self.__dict__:
            self.zle_intervals_buffer = -1 * np.ones((50000, 2), dtype=np.int64)

        for ix, data in enumerate(self._raw_data):
            if not self._channel_mask['mask'][ix]:
                continue
            channel_left, channel_right = self._channel_mask['left'][ix], self._channel_mask['right'][ix]
            data = data[channel_left:channel_right+1]

            # For simulated data taking reference baseline as baseline
            # Operating directly on digitized downward waveform        
            if str(ix) in self.config.get('special_thresholds', {}):
                threshold = self.config['digitizer_reference_baseline'] \
                    - self.config['special_thresholds'][str(ix)] - 1
            else:
                threshold = self.config['digitizer_reference_baseline'] - self.config['zle_threshold'] - 1

            n_itvs_found = find_intervals_below_threshold(
                data,
                threshold=threshold,
                holdoff=self.config['trigger_window'] + self.config['trigger_window'] + 1,
                result_buffer=self.zle_intervals_buffer,)

            itvs_to_encode = self.zle_intervals_buffer[:n_itvs_found]
            itvs_to_encode[:, 0] -= self.config['trigger_window']
            itvs_to_encode[:, 1] += self.config['trigger_window']
            itvs_to_encode = np.clip(itvs_to_encode, 0, len(data) - 1)
            # Land trigger window on even numbers
            itvs_to_encode[:, 0] = np.ceil(itvs_to_encode[:, 0] / 2.0) * 2
            itvs_to_encode[:, 1] = np.floor(itvs_to_encode[:, 1] / 2.0) * 2

            for itv in itvs_to_encode:
                yield ix, self.left + channel_left + itv[0], self.left + channel_left + itv[1], data[itv[0]:itv[1]+1]

    def get_truth(self, instruction, truth_buffer):
        """Write truth in the first empty row of truth_buffer

        :param instruction: Array of instructions that were simulated as a
        single cluster, and should thus get one line in the truth info.
        :param truth_buffer: Truth buffer to write in.
        """
        ix = np.argmin(truth_buffer['fill'])
        tb = truth_buffer[ix]
        peak_type = self.symtype(instruction['type'][0])
        pulse = self.pulses[peak_type]

        for quantum in 'photon', 'electron':
            times = getattr(pulse, f'_{quantum}_timings', [])
            if len(times):
                tb[f'n_{quantum}'] = len(times)
                tb[f't_mean_{quantum}'] = np.mean(times)
                tb[f't_first_{quantum}'] = np.min(times)
                tb[f't_last_{quantum}'] = np.max(times)
                tb[f't_sigma_{quantum}'] = np.std(times)
            else:
                # Peak does not have photons / electrons
                # zero-photon afterpulses can be removed from truth info
                if peak_type not in ['s1', 's2'] and quantum == 'photon':
                    return
                tb[f'n_{quantum}'] = 0
                tb[f't_mean_{quantum}'] = np.nan
                tb[f't_first_{quantum}'] = np.nan
                tb[f't_last_{quantum}'] = np.nan
                tb[f't_sigma_{quantum}'] = np.nan
        
        # Endtime is the end of the last pulse
        tb['endtime'] = np.mean(instruction['time']) if np.isnan(tb['t_last_photon']) else tb['t_last_photon'] + \
            (self.config['samples_before_pulse_center'] + self.config['samples_after_pulse_center'] + 1) \
            * self.config['sample_duration']
        channels = getattr(pulse, '_photon_channels', [])
        if self.config.get('exclude_dpe_in_truth', False):
            n_dpe = n_dpe_bot = 0
        else:
            n_dpe = getattr(pulse, '_n_double_pe', 0)
            n_dpe_bot = getattr(pulse, '_n_double_pe_bot', 0)
        tb['n_photon'] += n_dpe
        tb['n_photon'] -= np.sum(np.isin(channels, getattr(pulse, 'turned_off_pmts', [])))
        # this turned_off guy, check how this works with a config['turned_off_guys']
        channels_bottom = list(
            set(self.config['channels_bottom']).difference(getattr(pulse, 'turned_off_pmts', [])))
        tb['n_photon_bottom'] = (
            np.sum(np.isin(channels, channels_bottom))
            + n_dpe_bot)

        # Summarize the instruction cluster in one row of the truth file
        for field in instruction.dtype.names:
            value = instruction[field]
            if len(instruction) > 1 and field in 'txyz':
                tb[field] = np.mean(value)
            elif len(instruction) > 1 and field == 'amp':
                tb[field] = np.sum(value)
            else:
                # Cannot summarize intelligently: just take the first value
                tb[field] = value[0]

        # Signal this row is now filled, so it won't be overwritten
        tb['fill'] = True

    @staticmethod
    @njit
    def sum_signal(adc_wave, left, right, sum_template):
        sum_template[left:right] += adc_wave
        return sum_template

    @staticmethod
    @njit
    def add_noise(data, channel_mask, noise_data, noise_data_length):
        """
        Get chunk(s) of noise sample from real noise data
        """
        for ch in range(data.shape[0]):
            if not channel_mask['mask'][ch]:
                continue
            left, right = channel_mask['left'][ch], channel_mask['right'][ch]
            id_t = np.random.randint(low=0, high=noise_data_length-right+left)
            for ix in range(left, right+1):
                if id_t+ix >= noise_data_length or ix >= len(data[ch]):
                    # Don't create value-errors
                    continue
                data[ch, ix] += noise_data[id_t+ix]

    @staticmethod
    @njit
    def add_baseline(data, channel_mask, baseline):
        for ch in range(data.shape[0]):
            if not channel_mask['mask'][ch]:
                continue
            left, right = channel_mask['left'][ch], channel_mask['right'][ch]
            for ix in range(left, right+1):
                data[ch, ix] += baseline

    @staticmethod
    @njit
    def digitizer_saturation(data, channel_mask):
        for ch in range(data.shape[0]):
            if not channel_mask['mask'][ch]:
                continue
            left, right = channel_mask['left'][ch], channel_mask['right'][ch]
            for ix in range(left, right+1):
                if data[ch, ix] < 0:
                    data[ch, ix] = 0


@export
class RawDataOptical(RawData):

    def __init__(self, config, channels=[], timings=[]):
        self.config = config
        self.pulses = dict(
            s1=Pulse(config),
            pi_el=PhotoIonization_Electron(config),
            pe_el=PhotoElectric_Electron(config),
            pmt_ap=PMT_Afterpulse(config))
        self.resource = load_config(config)
        self.channels = channels
        self.timings = timings

    def sim_primary(self, primary_pulse, instruction):
        if primary_pulse == 's1':
            ixs = [np.arange(inst['_first'], inst['_last']) for inst in instruction]
            event_time = np.repeat(instruction['time'], instruction['_last'] - instruction['_first'])

            if len(ixs) == 0:
                self.pulses[primary_pulse].clear_pulse_cache()
            else:
                ixs = np.hstack(ixs).astype(int)
                # Some photons come too early or late, exceeding memory allocation
                nveto_cutoff = self.config.get('nveto_time_max_cutoff', int(1e6))
                mask = (self.timings[ixs] >= 0) & (self.timings[ixs] < nveto_cutoff)
                if (~mask).sum() > 0:
                    log.debug('Removing %d photons from optical input' % ((~mask).sum()))
                # By channel sorting is needed due to a speed boosting trick in pulse generation
                sorted_index = np.argsort(self.channels[ixs][mask])
                self.pulses[primary_pulse]._photon_channels = self.channels[ixs][mask][sorted_index]
                self.pulses[primary_pulse]._photon_timings = (self.timings[ixs][mask] + event_time[mask])[sorted_index]
                self.pulses[primary_pulse]()
        elif primary_pulse in ['pi_el', 'pe_el']:
            self.pulses[primary_pulse](instruction)<|MERGE_RESOLUTION|>--- conflicted
+++ resolved
@@ -583,18 +583,10 @@
         
         returns array of floats (mean expectation) 
         """
-<<<<<<< HEAD
         # sc gain should has the unit of pe / electron, here we divide 1 + dpe to get nphoton / electron
         sc_gain = resource.s2_correction_map(positions) \
                 * config['s2_secondary_sc_gain'] / (1 + config['p_double_pe_emision'])
-=======
-        if config['detector'] == 'XENONnT':
-            sc_gain = np.squeeze(resource.s2_light_yield_map(positions), axis=-1) \
-                * config['s2_secondary_sc_gain']
-        elif config['detector'] == 'XENON1T':
-            sc_gain = resource.s2_light_yield_map(positions) \
-                * config['s2_secondary_sc_gain']
->>>>>>> f3f5daca
+
         return sc_gain
 
     @staticmethod
