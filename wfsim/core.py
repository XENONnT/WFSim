--- conflicted
+++ resolved
@@ -513,18 +513,11 @@
                                              config=self.config)
 
         # Second generate photon timing and channel
-<<<<<<< HEAD
-        self._electron_timings, self._photon_timings, self._instruction = self.photon_timings(t, n_electron, z_obs, positions, sc_gain,
-                                                                                              config=self.config,
-                                                                                              resource=self.resource,
-                                                                                              phase=self.phase)
-=======
         self._electron_timings, self._photon_timings, self._instruction = self.photon_timings(t, n_electron, z_obs,
                                                                       positions, sc_gain,
                                                                       config=self.config,
                                                                       resource=self.resource,
                                                                       phase=self.phase)
->>>>>>> 20b7c879
 
         self._photon_channels, self._photon_timings = self.photon_channels(n_electron=n_electron,
                                                                            z_obs=z_obs,
@@ -766,12 +759,7 @@
             _electron_timings, _electron_gains, *_config)
 
         if len(_electron_timings) < 1:
-<<<<<<< HEAD
             return np.zeros(0, np.int64), np.zeros(0, np.int64), np.zeros(0)
-=======
-            _photon_timings = []
-            return _electron_timings, _photon_timings, []
->>>>>>> 20b7c879
 
         # For vectorized calculation, artificially top #photon per electron at +4 sigma
         nele = len(_electron_timings)
