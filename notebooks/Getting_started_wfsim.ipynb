--- conflicted
+++ resolved
@@ -18,52 +18,6 @@
   },
   {
    "cell_type": "code",
-<<<<<<< HEAD
-   "execution_count": 8,
-   "metadata": {},
-   "outputs": [
-    {
-     "data": {
-      "text/plain": [
-       "55184500"
-      ]
-     },
-     "execution_count": 8,
-     "metadata": {},
-     "output_type": "execute_result"
-    }
-   ],
-   "source": [
-    "499950000 - 444765500"
-   ]
-  },
-  {
-   "cell_type": "code",
-   "execution_count": 7,
-   "metadata": {},
-   "outputs": [
-    {
-     "data": {
-      "text/plain": [
-       "array([5.0e+08, 5.0e+08, 1.5e+09, 1.5e+09, 2.5e+09, 2.5e+09, 3.5e+09,\n",
-       "       3.5e+09, 4.5e+09, 4.5e+09, 5.5e+09, 5.5e+09, 6.5e+09, 6.5e+09,\n",
-       "       7.5e+09, 7.5e+09, 8.5e+09, 8.5e+09, 9.5e+09, 9.5e+09])"
-      ]
-     },
-     "execution_count": 7,
-     "metadata": {},
-     "output_type": "execute_result"
-    }
-   ],
-   "source": [
-    "uniform_times = total_time * (np.arange(n) + 0.5) / n\n",
-    "np.repeat(uniform_times, 2) * int(1e9)"
-   ]
-  },
-  {
-   "cell_type": "code",
-=======
->>>>>>> 9a6a1bff
    "execution_count": 1,
    "metadata": {
     "collapsed": true
