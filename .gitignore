# Jupyter
.ipynb_checkpoints

# Data (temporary?)
*.bz2
*.zstd
*.npy
*.blosc
*.h5
strax_data
strax_test_data
from_fake_daq
from_eb
from_eb_finished
resource_cache
raw
reduced_raw
processed
temp_processed
custom_data
test_input_data
*.zip
last_bootstrax_exception.txt
.xenon_config
test.root
pytestdebug.log

# cProfile output
*.prof

# Python cache
*.py[cod]
__pycache__

# Testing caches
.pytest_cache
.hypothesis

# Packages
.eggs
*.egg
*.egg-info
dist
build
eggs
parts
var
sdist
develop-eggs
.installed.cfg
lib
lib64

# Sphinx
docs/_build
docs/reference/wfsim.rst
docs/tutorials/*

# Pycharm
.idea

# coverage
<<<<<<< HEAD
.coverage

# testing stuff
test.root
=======
.coverage
>>>>>>> c34ba246
<|MERGE_RESOLUTION|>--- conflicted
+++ resolved
@@ -60,11 +60,7 @@
 .idea
 
 # coverage
-<<<<<<< HEAD
 .coverage
 
 # testing stuff
-test.root
-=======
-.coverage
->>>>>>> c34ba246
+test.root