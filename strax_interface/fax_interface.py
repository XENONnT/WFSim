import numpy as np
import pandas as pd
from scipy.interpolate import interp1d
<<<<<<< HEAD

import logging
log = logging.getLogger('SimulationCore')
=======
>>>>>>> 02723757

from tqdm import tqdm
import strax
from straxen.common import get_resource, get_to_pe
from straxen import InterpolatingMap
from straxen.plugins.fax import Peak, RawRecord

export, __all__ = strax.exporter()

def rand_instructions(n=10):
    nelectrons = 10 ** (np.random.uniform(1, 4, n))

    instructions = np.zeros(2 * n, dtype=[('event_number', np.int), ('type', '<U2'), ('t', np.int), ('x', np.float32),
                                          ('y', np.float32), ('z', np.float32), ('amp', np.int), ('recoil', '<U2')])

    instructions['event_number'] = np.repeat(np.arange(n), 2)
    instructions['type'] = np.tile(['s1', 's2'], n)
    instructions['t'] = np.repeat(5.e7+5.e7*np.arange(n), 2)
    r = np.sqrt(np.random.uniform(0, 2500, n))
    t = np.random.uniform(-np.pi, np.pi, n)

    instructions['x'] = np.repeat(r * np.cos(t), 2)
    instructions['y'] = np.repeat(r * np.sin(t), 2)
    instructions['z'] = np.repeat(np.random.uniform(-100, 0, n), 2)
    instructions['amp'] = np.vstack(
        [np.random.uniform(10, 500, n), nelectrons]).T.flatten().astype(int)
    instructions['recoil'] = ['er' for i in range(n * 2)]

    return instructions

def init_spe_scaling_factor_distributions(file):
    # Extract the spe pdf from a csv file into a pandas dataframe
    spe_shapes = pd.read_csv(file)

    # Create a converter array from uniform random numbers to SPE gains (one interpolator per channel)
    # Scale the distributions so that they have an SPE mean of 1 and then calculate the cdf
    uniform_to_pe_arr = []
    for ch in spe_shapes.columns[1:]:  # skip the first element which is the 'charge' header
        if spe_shapes[ch].sum() > 0:
            mean_spe = (spe_shapes['charge'] * spe_shapes[ch]).sum() / spe_shapes[ch].sum()
            scaled_bins = spe_shapes['charge'] / mean_spe
            cdf = np.cumsum(spe_shapes[ch]) / np.sum(spe_shapes[ch])
        else:
            # if sum is 0, just make some dummy axes to pass to interpolator
            cdf = np.linspace(0, 1, 10)
            scaled_bins = np.zeros_like(cdf)

        uniform_to_pe_arr.append(interp1d(cdf, scaled_bins))
    if uniform_to_pe_arr != []:
        return uniform_to_pe_arr


class PeakSimulator(object):

    def __init__(self, config):
        self.config = config
        self.peak = Peak(config)

    def __call__(self, master_instruction):
        m_inst = master_instruction
        p = np.zeros(len(m_inst), dtype=strax.peak_dtype(len(self.config['to_pe'])))
        p['channel'] = -1
        p['dt'] = self.config['sample_duration']

        p_length = len(p['data'][0])
        for i, ie in tqdm(enumerate(m_inst)):
            # print(ie)
            self.peak(ie)
            p[i]['time'] = ie['t'] + self.peak.start + self.peak.event_duration / 2.
            swv_buffer_size = self.peak.event_duration
            swv_buffer = np.zeros(swv_buffer_size,dtype=np.int32)
            # Now we need to get the sumwaveform out of the data, we just copy a large part of sum_waveform
            # Now we need to get the data out of the event into the peak
            p[i]['area_per_channel'] = np.sum(self.peak._raw_data['pulse'],axis=1)*self.config['to_pe']

            swv_buffer = np.sum(self.peak._raw_data['pulse']*
                                np.tile(self.config['to_pe'],(self.peak.event_duration,1)).T, axis=0)

            downs_f = int(np.ceil(swv_buffer_size / p_length))
            if downs_f > 1:
                #             # Compute peak length after downsampling.
                #             # We floor rather than ceil here, potentially cutting off
                #             # some samples from the right edge of the peak.
                #             # If we would ceil, the peak could grow larger and
                #             # overlap with a subsequent next peak, crashing strax later.
                new_ns = p[i]['length'] = int(np.floor(swv_buffer_size / downs_f))
                p[i]['data'][:new_ns] = \
                    swv_buffer[:new_ns * downs_f].reshape(-1, downs_f).sum(axis=1)
                p[i]['dt'] *= downs_f
            else:
                p[i]['data'][:swv_buffer_size] = swv_buffer[:swv_buffer_size]
                p[i]['length'] = swv_buffer_size
            #
            #         # Store the total area and saturation count
            p[i]['area'] = np.sum(p[i]['area_per_channel'])
            swv_buffer[:] = 0
        strax.compute_widths(p)
        sort_key = p['time'] - p['time'].min()
        sort_i = np.argsort(sort_key)
        p = p[sort_i]

        return p


class RawRecordsSimulator(object):
    def __init__(self, config):
        self.config = config
        self.record = RawRecord(config)
        self.results = []
        self.pulse_buffer = []

    def __call__(self, m_inst):

        for ix, ie in tqdm(enumerate(m_inst)):
            # First keep track of in which event we are:
            try:
                self.event
            except:
                self.event = ie['event_number']

            if self.event != ie['event_number']:
                yield self.fill_records(self.pulse_buffer)
                self.event = ie['event_number']
                self.pulse_buffer = []

            print(ie)
            self.record(ie)
            self.pulse_buffer.append(self.record._raw_data)
            if ix == len(m_inst)-1:
                yield self.fill_records(self.pulse_buffer)
                self.pulse_buffer = []

    def fill_records(self, p_b):
        samples_per_record = strax.DEFAULT_RECORD_LENGTH

        records_needed = np.sum([np.sum(pulses[i]['rec_needed']) for pulses in p_b for i in range(len(pulses))])
        rr = np.zeros(int(records_needed),dtype = strax.record_dtype())
        output_record_index = 0

        for pulses in p_b:
            for i in range(len(pulses)):
                for p in pulses[i]:
                    p_length = p['right'] - p['left'] + 2 * self.config['trigger_window']
                    n_records = int(np.ceil(p_length /  samples_per_record))
                    for rec_i in range(n_records):
                        if output_record_index == records_needed: #TODO this cannot be the right way to fix this.
                            print(
                                f'output_record_index: {output_record_index} is larger then the total records_needed: {records_needed}')
                            log.info(f'output_record_index: {output_record_index} is larger then the total records_needed: {records_needed}')
                            continue                                #Why is output_record_index, sometimes, larger then records needed?
                        r = rr[output_record_index]
                        r['channel'] = p['channel']
                        r['dt'] = self.config['sample_duration']
                        r['pulse_length'] = p_length
                        r['record_i'] = rec_i
                        r['time'] = (p['left']-self.config['trigger_window']) * r['dt'] + rec_i * samples_per_record * r['dt']
                        if rec_i != n_records  -  1:
                            #The pulse doesn't fit on one record, so store a full chunk
                            n_store = samples_per_record
                            assert p_length > samples_per_record * (rec_i + 1)

                        else:
                            n_store = p_length - samples_per_record * rec_i

                        assert 0 <= n_store <= samples_per_record
                        r['length'] = n_store
                        offset = rec_i  * samples_per_record

                        r['data'][:n_store] = p['pulse'][offset: offset + n_store]
                        output_record_index +=1

        self.results.append(rr)
        y = self.finish_results()
        return y

    def finish_results(self):
        records = np.concatenate(self.results)
        # In strax data, records are always stored
        # sorted, baselined and integrated
        records = strax.sort_by_time(records)
        strax.baseline(records)
        strax.integrate(records)
        # print("Returning %d records" % len(records))
        self.results = []
        return records


@export
@strax.takes_config(
    strax.Option('fax_file', default=None, track=True,
                 help="Directory with fax instructions"),
    strax.Option('nevents',default = 100,track=False,
                help="Number of random events to generate if no instructions are provided"),
    strax.Option('to_pe_file',
        default='https://raw.githubusercontent.com/XENONnT/strax_auxiliary_files/master/to_pe.npy',
        help='link to the to_pe conversion factors'),
    strax.Option('s1_light_yield_map',default='https://raw.githubusercontent.com/XENONnT/strax_auxiliary_files/master/'
                                              'fax_files/XENON1T_s1_xyz_ly_kr83m_SR1_pax-680_fdc-3d_v0.json'),
    strax.Option('s1_pattern_map',default='https://github.com/XENONnT/strax_auxiliary_files/blob/master/'
                                          'fax_files/XENON1T_s1_xyz_patterns_interp_corrected_MCv2.1.0.json.gz?raw=true'),
    strax.Option('s2_light_yield_map',default='https://raw.githubusercontent.com/XENONnT/strax_auxiliary_files/master/'
                                              'fax_files/XENON1T_s2_xy_ly_SR1_v2.2.json'),
    strax.Option('s2_pattern_map',default='https://github.com/XENONnT/strax_auxiliary_files/blob/master/'
                                          'fax_files/XENON1T_s2_xy_patterns_top_corrected_MCv2.1.0.json.gz?raw=true'),
    strax.Option('fax_config', default='https://raw.githubusercontent.com/XENONnT/strax_auxiliary_files/master'
                                       '/fax_files/fax_config.json'),
    strax.Option('phase', default='liquid'),
    strax.Option('ele_afterpulse_file',default = '/Users/petergaemers/Desktop/python/strax_auxiliary_files/'
                                                 'fax_files/ele_after_pulse.npy'),
    strax.Option('pmt_afterpulse_file',default = '/Users/petergaemers/Desktop/python/WFSimDev/pmt_after_pulse.npy'),
    strax.Option('spe_file',default = 'https://github.com/XENONnT/strax_auxiliary_files/blob/master/'
                                      'fax_files/XENON1T_spe_distributions.csv?raw=true'),
    strax.Option('kr83m_map',default = '/Users/petergaemers/Desktop/python/WFSimDev/'
                                       'Kr83m_Ddriven_per_pmt_params_dataframe.pkl')
)
class PeaksFromFax(strax.Plugin):
    provides = 'peaks'
    data_kind = 'peaks'
    compressor = 'zstd'
    depends_on = tuple()
    parallel = False
    rechunk_on_save = False

    def infer_dtype(self):
        self.to_pe = get_to_pe(self.run_id,self.config['to_pe_file'])
        return strax.peak_dtype(len(self.to_pe))

    def setup(self):
        spe_dist = init_spe_scaling_factor_distributions(self.config['spe_file'])
        all_params = get_resource(self.config['kr83m_map'],
                                          fmt='npy', pickle=True)
        self.to_pe = get_to_pe(self.run_id,self.config['to_pe_file'])
        self.config.update(get_resource(self.config['fax_config'],fmt='json'))
        self.config.update({'to_pe':self.to_pe,
                            's1_light_map': InterpolatingMap(get_resource(self.config['s1_light_yield_map'],
                                                                          fmt='json')),
                            's2_light_map': InterpolatingMap(get_resource(self.config['s2_light_yield_map'],
                                                                          fmt='json')),
                            's1_pattern_map': InterpolatingMap(get_resource(self.config['s1_pattern_map'],
                                                                            fmt='json.gz')),
                            's2_pattern_map': InterpolatingMap(get_resource(self.config['s2_pattern_map'],
                                                                            fmt='json.gz')),
                            'uniform_to_pmt_ap': get_resource(self.config['pmt_afterpulse_file'],
                                                                    fmt = 'npy', pickle=True).item(),
                            'uniform_to_ele_ap': get_resource(self.config['ele_afterpulse_file'],
                                                                    fmt = 'npy', pickle=True).item(),
                            'uniform_to_pe_arr': spe_dist,
                            'params':all_params.loc[all_params.kr_run_id == 10,
                                         ['amp0', 'amp1', 'tao0', 'tao1', 'pmtx', 'pmty']].values.T
                            })

    def iter(self, *args, **kwargs):
        sim = PeakSimulator(self.config)
        instructions = rand_instructions(self.config['nevents'])
        np.save('./fax_truth_file.npy', instructions)
        yield sim(instructions)


@export
@strax.takes_config(
    strax.Option('fax_file', default=None, track=True,
                 help="Directory with fax instructions"),
    strax.Option('nevents',default = 100,track=False,
                help="Number of random events to generate if no instructions are provided"),
    strax.Option('digitizer_trigger',default = 15,track=True,
                 help="Minimum current in ADC to be measured by the digitizer in order to be written"),
    strax.Option('trigger_window', default = 50, track=True,
                 help='Digitizer trigger window'),
    strax.Option('to_pe_file',
        default='https://raw.githubusercontent.com/XENONnT/strax_auxiliary_files/master/to_pe.npy',
        help='link to the to_pe conversion factors'),
    strax.Option('s1_light_yield_map',default='https://raw.githubusercontent.com/XENONnT/strax_auxiliary_files/master/'
                                              'fax_files/XENON1T_s1_xyz_ly_kr83m_SR1_pax-680_fdc-3d_v0.json'),
    strax.Option('s1_pattern_map',default='https://github.com/XENONnT/strax_auxiliary_files/blob/master/'
                                          'fax_files/XENON1T_s1_xyz_patterns_interp_corrected_MCv2.1.0.json.gz?raw=true'),
    strax.Option('s2_light_yield_map',default='https://raw.githubusercontent.com/XENONnT/strax_auxiliary_files/master/'
                                              'fax_files/XENON1T_s2_xy_ly_SR1_v2.2.json'),
    strax.Option('s2_pattern_map',default='https://github.com/XENONnT/strax_auxiliary_files/blob/master/'
                                          'fax_files/XENON1T_s2_xy_patterns_top_corrected_MCv2.1.0.json.gz?raw=true'),
    strax.Option('fax_config', default='https://raw.githubusercontent.com/XENONnT/strax_auxiliary_files/master'
                                       '/fax_files/fax_config.json'),
    strax.Option('phase', default='liquid'),
    strax.Option('ele_afterpulse_file',default = '/Users/petergaemers/Desktop/python/strax_auxiliary_files/'
                                                 'fax_files/ele_after_pulse.npy'),
    strax.Option('pmt_afterpulse_file',default = '/Users/petergaemers/Desktop/python/WFSimDev/pmt_after_pulse.npy'),
    strax.Option('spe_file',default = 'https://github.com/XENONnT/strax_auxiliary_files/blob/master/'
                                      'fax_files/XENON1T_spe_distributions.csv?raw=true'),
    strax.Option('noise_file',default = '/Users/petergaemers/Desktop/python/WFSimDev/'
                                        'real_noise_sample/''real_noise_sample/170203_0850_00.npz'),
    strax.Option('kr83m_map',default = '/Users/petergaemers/Desktop/python/WFSimDev/'
                                       'Kr83m_Ddriven_per_pmt_params_dataframe.pkl')
)
class RawRecordsFromFax(strax.Plugin):
    provides = 'raw_records'
    depends_on = tuple()
    dtype = strax.record_dtype()
    parallel = True
    rechunk_on_save = True

    def setup(self):
        spe_dist = init_spe_scaling_factor_distributions(self.config['spe_file'])
        noise_data = get_resource(self.config['noise_file'], fmt='npy')['arr_0'].flatten()
        all_params = get_resource(self.config['kr83m_map'],
                                          fmt='npy_pickle')
        self.to_pe = get_to_pe(self.run_id,self.config['to_pe_file'])
        self.config.update(get_resource(self.config['fax_config'],fmt='json'))
        self.config.update({'to_pe':self.to_pe,
                            's1_light_map': InterpolatingMap(get_resource(self.config['s1_light_yield_map'],
                                                                          )),
                            's2_light_map': InterpolatingMap(get_resource(self.config['s2_light_yield_map'],
                                                                          )),
                            's1_pattern_map': InterpolatingMap(get_resource(self.config['s1_pattern_map'],
                                                                            fmt='binary')),
                            's2_pattern_map': InterpolatingMap(get_resource(self.config['s2_pattern_map'],
                                                                            fmt='binary')),
                            'uniform_to_pmt_ap': get_resource(self.config['pmt_afterpulse_file'],
                                                                    fmt = 'npy_pickle').item(),
                            'uniform_to_ele_ap': get_resource(self.config['ele_afterpulse_file'],
                                                                    fmt = 'npy_pickle').item(),
                            'uniform_to_pe_arr': spe_dist,
                            'noise_data': noise_data,
                            'params':all_params.loc[all_params.kr_run_id == 10,
                                         ['amp0', 'amp1', 'tao0', 'tao1', 'pmtx', 'pmty']].values.T
                            })

    def iter(self, *args, **kwargs):
        sim = RawRecordsSimulator(self.config)
        instructions = rand_instructions(self.config['nevents'])
        np.save('./fax_truth_file.npy',instructions)
        yield from sim(instructions)<|MERGE_RESOLUTION|>--- conflicted
+++ resolved
@@ -1,12 +1,10 @@
 import numpy as np
 import pandas as pd
 from scipy.interpolate import interp1d
-<<<<<<< HEAD
 
 import logging
 log = logging.getLogger('SimulationCore')
-=======
->>>>>>> 02723757
+
 
 from tqdm import tqdm
 import strax
