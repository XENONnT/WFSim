# Test compatibility with these most often:
<<<<<<< HEAD
strax==1.1.7
straxen==1.2.8
=======
strax==1.1.6
straxen==1.2.7
>>>>>>> 6a4628f0

# File for the requirements of straxen with the automated tests
awkward==1.7.0
blosc==1.10.6                                   # Strax dependency
boltons==21.0.0
datashader==0.13.0
dask==2022.1.1
dill==0.3.4                                     # Strax dependency
coveralls==3.3.1
commentjson==0.9.0
coverage==6.3
epix==0.2.2
flake8==4.0.1
holoviews==1.14.5
ipywidgets==7.6.4
hypothesis==6.36.1
jupyter-client==7.1.2                          # for ipywidgets
keras==2.8.0; python_version<="3.9"             # Tensorflow dependency
keras==2.8.0rc1; python_version=="3.10"         # Tensorflow dependency
matplotlib==3.5.1
multihist==0.6.5
nestpy==1.5.0; python_version<="3.9"
# git+https://github.com/NESTCollaboration/nestpy.git; python_version=="3.10"
npshmex==0.2.1                                  # Strax dependency
numba==0.55.1                                   # Strax dependency
numpy==1.21.5
nestpy==1.5.0
pandas==1.4.0                                   # Strax dependency
psutil==5.9.0                                   # Strax dependency
pytest==6.2.5
pytest-cov==3.0.0
pymongo==3.12.0                                 # Strax dependency
scikit-learn==1.0.2
scipy==1.7.3                                    # Strax dependency
tensorflow==2.8.0
tqdm==4.62.2
xarray==0.20.1
utilix==0.6.6
zstd==1.5.0.4                                   # Strax dependency
uproot==4.1.1<|MERGE_RESOLUTION|>--- conflicted
+++ resolved
@@ -1,11 +1,6 @@
 # Test compatibility with these most often:
-<<<<<<< HEAD
 strax==1.1.7
 straxen==1.2.8
-=======
-strax==1.1.6
-straxen==1.2.7
->>>>>>> 6a4628f0
 
 # File for the requirements of straxen with the automated tests
 awkward==1.7.0
@@ -23,8 +18,7 @@
 ipywidgets==7.6.4
 hypothesis==6.36.1
 jupyter-client==7.1.2                          # for ipywidgets
-keras==2.8.0; python_version<="3.9"             # Tensorflow dependency
-keras==2.8.0rc1; python_version=="3.10"         # Tensorflow dependency
+keras==2.8.0                                   # Tensorflow dependency
 matplotlib==3.5.1
 multihist==0.6.5
 nestpy==1.5.0; python_version<="3.9"
